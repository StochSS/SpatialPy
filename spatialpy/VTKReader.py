--- conflicted
+++ resolved
@@ -79,17 +79,10 @@
         numericlist = []
 
         for line in fd:
-<<<<<<< HEAD
             #print('line={0}'.format(line))
             l = line.strip().split()
             if(len(l)==0):
                 break
-=======
-            if line.isspace():
-                continue
-            l = line.strip().split()
-            if self.debug: print("line={0}".format(line),end='')
->>>>>>> 535fea67
             if self.isvalidnum(l[0]):
                 numericlist.extend(l)
             else:
