--- conflicted
+++ resolved
@@ -13,13 +13,8 @@
 #include <queue>
 #include <memory>
 #include "propensities.hpp"
-<<<<<<< HEAD
-// Include ANN KD Tree
-#include <ANN/ANN.h>
-=======
 #include <ANN/ANN.h> // ANN KD Tree
 
->>>>>>> 64a4c56d
 #include "NRMConstant_v5.hpp"
 
 extern int debug_flag ;
