--- conflicted
+++ resolved
@@ -1,45 +1,31 @@
-CC = g++
-CFLAGS = -c -std=c++14 -Wall -O3 -g
-SIMFLAGS = -l. -std=c++14 -Wall -O3
-LFLAGS = -pthread -lm
-INCDIR = $(ROOTINC)/include/ $(ROOTINC)/external/ $(ROOTINC)/external/ANN/include/
-INCDIRPARAMS = $(INCDIR:%=-I%)
-OBJ = particle.o simulate.o count_cores.o output.o simulate_rdme.o simulate_threads.o model.o pthread_barrier.o
-ANNOBJECTS = ANN.o brute.o kd_tree.o kd_util.o kd_split.o \
-	kd_dump.o kd_search.o kd_pr_search.o kd_fix_rad_search.o \
-	bd_tree.o bd_search.o bd_pr_search.o bd_fix_rad_search.o \
-	perf.o
-
-.PHONY: all
-
-all: ssa_sdpd
-
-ANN:
-	make -f $(ROOTINC)/external/ANN/src/Makefile.spatialpy ROOTINC=$(ROOTINC)
-
-main.o:
-<<<<<<< HEAD
-	$(CC) -c -o main.o $(MODEL) $(INCDIRPARAMS) $(CFLAGS)
-
-%.o: $(ROOT)/src/%.cpp
-	$(CC) -c -o $@ "$<" $(INCDIRPARAMS) $(CFLAGS)
-
-%.o: $(ROOT)/src/%.c
-	$(CC) -c -o $@ "$<" $(INCDIRPARAMS) $(CFLAGS)
-
-ssa_sdpd: ANN main.o $(OBJ)
-	$(CC) -o ssa_sdpd $(OBJ)  main.o $(ANNOBJECTS) $(LFLAGS)
-
-=======
-	$(CC) -c $(GPROFFLAG) $(GDB_FLAG) -o main.o $(MODEL) $(INCDIRPARAMS) $(CFLAGS) $(DSFMTFLAGS)
-
-dSFMT.o:
-	$(CC) -c $(GPROFFLAG) $(GDB_FLAG) -o dSFMT.o $(ROOTINC)/external/dSFMT/dSFMT.c $(INCDIRPARAMS) $(CFLAGS) $(DSFMTFLAGS)
-
-%.o: $(ROOT)/src/%.c
-	$(CC) -c $(GPROFFLAG) $(GDB_FLAG) -o $@ "$<" $(INCDIRPARAMS) $(CFLAGS) $(DSFMTFLAGS)
-
-ssa_sdpd: main.o dSFMT.o $(OBJ)
-	$(CC) $(GPROFFLAG) $(GDB_FLAG) -o ssa_sdpd $(OBJ)  main.o dSFMT.o $(LFLAGS)
-
->>>>>>> 53f73748
+CC = g++
+CFLAGS = -c -std=c++14 -Wall -O3 -g
+SIMFLAGS = -l. -std=c++14 -Wall -O3
+LFLAGS = -pthread -lm
+INCDIR = $(ROOTINC)/include/ $(ROOTINC)/external/ $(ROOTINC)/external/ANN/include/
+INCDIRPARAMS = $(INCDIR:%=-I%)
+OBJ = particle.o simulate.o count_cores.o output.o simulate_rdme.o simulate_threads.o model.o pthread_barrier.o
+ANNOBJECTS = ANN.o brute.o kd_tree.o kd_util.o kd_split.o \
+	kd_dump.o kd_search.o kd_pr_search.o kd_fix_rad_search.o \
+	bd_tree.o bd_search.o bd_pr_search.o bd_fix_rad_search.o \
+	perf.o
+
+.PHONY: all
+
+all: ssa_sdpd
+
+ANN:
+	make -f $(ROOTINC)/external/ANN/src/Makefile.spatialpy ROOTINC=$(ROOTINC)
+
+main.o:
+	$(CC) -c $(GPROFFLAG) $(GDB_FLAG) -o main.o $(MODEL) $(INCDIRPARAMS) $(CFLAGS)
+
+%.o: $(ROOT)/src/%.cpp
+	$(CC) -c $(GPROFFLAG) $(GDB_FLAG) -o $@ "$<" $(INCDIRPARAMS) $(CFLAGS)
+
+%.o: $(ROOT)/src/%.c
+	$(CC) -c $(GPROFFLAG) $(GDB_FLAG) -o $@ "$<" $(INCDIRPARAMS) $(CFLAGS)
+
+ssa_sdpd: ANN main.o $(OBJ)
+	$(CC) $(GPROFFLAG) $(GDB_FLAG) -o ssa_sdpd $(OBJ)  main.o $(ANNOBJECTS) $(LFLAGS)
+