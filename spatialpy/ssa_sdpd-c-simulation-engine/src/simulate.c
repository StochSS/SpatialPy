#include "linked_list.h"
#include "output.h"
#include "particle.h"
#include "simulate_rdme.h"
#include "model.h"
#include <errno.h>
#include "pthread_barrier.h"
#include <signal.h>
#include <stdio.h>
#include <stdlib.h>
#include <unistd.h>


// Step 1/3: First part of time step computation
void take_step1(particle_t* me, system_t* system, unsigned int step)
{
    int i;

    // Step 1.1: Enforce initial velocity conditions at step 0
<<<<<<< HEAD
    // This is now done directly via python interface
=======
>>>>>>> 48fd00c4
    //if (step == 0)
    //    enforceVelocity(me, system);

    // Step 1.2: Predictor step
    
    // Update half-state
    if (me->solidTag == 0 && system->static_domain == 0) {
        for (i = 0; i < 3; i++) {
            // Update velocity using forces
            me->v[i] = me->v[i] + 0.5 * system->dt * me->F[i];
            // Update transport velocity using background pressure force
            me->vt[i] = me->v[i] + 0.5 * system->dt * me->Fbp[i];
            // Update position using previous velocity
            me->x[i] = me->x[i] + system->dt * me->vt[i];
        }
        // Update density using continuity equation 
        me->rho = me->rho + 0.5 * system->dt * me->Frho;
    }
    // update half-state of chem rxn
    for(i=0; i< system->num_chem_species; i++){
        me->C[i] += me->Q[i] * system->dt * 0.5;
    }



    // Step 1.3: Clean forces
    for (i = 0; i < 3; i++) {
        // Clean momentum force
        me -> F[i] = 0.0;
        // Clean background pressure force
        me -> Fbp[i] = 0.0;
    }
    // Clean mass flux term
    me -> Frho = 0.0;
    // Clean chem rxn flux
    for(i=0; i< system->num_chem_species; i++){
        me->Q[i] = 0.0;
    }

}

// Step 2/3: Update the 'F' field of each partile attached to a bond
// void compute_bond_forces(bond_t*bond, system_t*system, unsigned int step){
//}


// Step 2/3: Compute forces
void compute_forces(particle_t* me, system_t* system, unsigned int step)
{
    // Step 2.1: Build neighbor list at first step
    if (system->static_domain) {
        if (step == 0) {
            find_neighbors(me, system);
        }
        return;
    }

    // Step 2.2: Find nearest neighbors
    find_neighbors(me, system);

    // Step 2.3: Compute forces
    pairwiseForce(me, me->neighbors, system);

}


// Step 3/3: Compute the final state
void take_step2(particle_t* me, system_t* system, unsigned int step)
{
    int i;

    // Step 3.1: Corrector step
    if (me->solidTag == 0 && system->static_domain == 0) {
        for (i = 0; i < 3; i++) {
            // Update velocity using forces
            me->v[i] = me->v[i] + 0.5 * system->dt * me->F[i];
        }

        // Update density using continuity equation and Shepard filter 
        if (step % 20 == 0) {
            filterDensity(me, me->neighbors, system);
            me->rho = me->rho + 0.5 * system->dt * me->Frho;
        }
        else
            me->rho = me->rho + 0.5 * system->dt * me->Frho;
    }
    else {
        // Filter density field (for fixed solid particles)
        if (step % 20 == 0)
            filterDensity(me, me->neighbors, system);
    }


    // Step 3.2: Compute boundary volume fractions (bvf)
    // Step 3.3: Apply BVF 
    if (me->solidTag == 0) {
        computeBoundaryVolumeFraction(me, me->neighbors, system);
        applyBoundaryVolumeFraction(me, system);
    }

    //  Solve deterministic/stochastic reaction-diffusion system
    // update half-state of chem rxn
    for(i=0; i< system->num_chem_species; i++){
        me->C[i] += me->Q[i] * system->dt * 0.5;
    }

    //TODO: BoundaryConditions
}<|MERGE_RESOLUTION|>--- conflicted
+++ resolved
@@ -17,10 +17,7 @@
     int i;
 
     // Step 1.1: Enforce initial velocity conditions at step 0
-<<<<<<< HEAD
     // This is now done directly via python interface
-=======
->>>>>>> 48fd00c4
     //if (step == 0)
     //    enforceVelocity(me, system);
 
