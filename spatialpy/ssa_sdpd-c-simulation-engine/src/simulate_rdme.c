--- conflicted
+++ resolved
@@ -302,23 +302,8 @@
         p = n->data;
         n->tt = -log(1.0-dsfmt_genrand_close_open(&dsfmt))/(p->srrate+p->sdrate);
     }
-<<<<<<< HEAD
-    //initialize_heap(rdme->rtimes,rdme->node,rdme->heap,rdme->Ncells);
-    //HERE
-    printf("before sort\n");
-    print_heap(system);
-    ordered_list_sort(rdme->heap);
-    printf("after sort\n");
-    print_heap(system);
-}
-
-/**************************************************************************/
-void nsm_core__destroy(rdme_t*rdme){
-    free(rdme);
-=======
     //initialize_heap(rtimes,node,heap,Ncells);
     ordered_list_sort(system->heap);
->>>>>>> 661164fb
 }
 
 /**************************************************************************/
@@ -519,9 +504,6 @@
     neighbor_node_t*nn;
 
 
-<<<<<<< HEAD
-    //print_heap(system);
-=======
     // Check the integrety of the heap
 //    ordered_node_t*on,*bon,*aon;
 //    printf("========================================================\n");
@@ -542,7 +524,6 @@
 //    }
 //    printf("========================================================\n");
 
->>>>>>> 661164fb
 
     /* Main loop. */
     while(tt <= end_time){
