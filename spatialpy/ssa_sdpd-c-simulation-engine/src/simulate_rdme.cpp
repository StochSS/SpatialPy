#include <time.h>
#include "output.h"
#include "particle.hpp"
#include "simulate_rdme.hpp"
//#include "dSFMT/dSFMT.h"
#include <random>
#include <errno.h>
#include <pthread.h>
#include <signal.h>
#include <stdio.h>
#include <stdlib.h>
#include <unistd.h>
#include <math.h>
#include <string.h>

#include "propensities.hpp"
//#include "binheap.h"


/**************************************************************************/
namespace Spatialpy{

    void initialize_rdme(ParticleSystem *system, size_t *irN, size_t *jcN,int *prN,
                        size_t *irG,size_t *jcG, unsigned int*u0){

        if(debug_flag){printf("initialize_rdme()\n");fflush(stdout);}
        //printf("nsm_core__create() BEGIN\n");fflush(stdout);
        nsm_core__create(system,irN,jcN,prN,irG,jcG);
        //printf("nsm_core__create() END\n");fflush(stdout);

        //printf("nsm_core__initialize_chem_populations() BEGIN\n");fflush(stdout);
        nsm_core__initialize_chem_populations(system, u0);
        //printf("nsm_core__initialize_chem_populations() END\n");fflush(stdout);

    }

    /**************************************************************************/
    // This function get called by the main simulation loop.  It advances the
    // state the of RDME system by dt
    void simulate_rdme(ParticleSystem*system,unsigned int step){
        // rdme_t*rdme = system->rdme;
        // if(rdme == NULL){
        //     return;
        // }
        if(!system->static_domain || !system->initialized){
    // All of below is replaced by code in find_neighbor()
    //            // if the  domain is not static, rebuild the diffusion matrix after movement
    //        if(!rdme->initialized){
    //          if(debug_flag) {
    //            printf("\tnsm_core__build_diffusion_matrix\n");
    //            nsm_core__build_diffusion_matrix(rdme,system);
    //          }
              system->initialized=1;
    //        }else{
    //            if(debug_flag) printf("Rebuilding diffusion matrix\n");
    //            if(debug_flag) printf("\tnsm_core__destroy_diffusion_matrix\n");
    //            nsm_core__destroy_diffusion_matrix(rdme);
    //            if(debug_flag) printf("\tnsm_core__build_diffusion_matrix\n");
    //            nsm_core__build_diffusion_matrix(rdme,system);
    //        }
            if(debug_flag) printf("\tnsm_core__initialize_rxn_propensities\n");
            nsm_core__initialize_rxn_propensities(system);
            if(debug_flag) printf("\tnsm_core__initialize_diff_propensities\n");
            nsm_core__initialize_diff_propensities(system);
            if(debug_flag) printf("\tnsm_core__initialize_heap\n");
            nsm_core__initialize_heap(system);
        }
        if(debug_flag) printf("Simulating RDME for %e seconds\n",system->dt);
        nsm_core__take_step(system, system->dt*step, system->dt);
    }
    /**************************************************************************/
    void destroy_rdme(ParticleSystem*system){
        if(debug_flag) printf("NSM: total # reacton events %lu\n",system->total_reactions);
        if(debug_flag) printf("NSM: total # diffusion events %lu\n",system->total_diffusion);
    }



    //===================================================
    // Adapted from PyURDME's nsmcore.c
    //===================================================

    void print_current_state(Particle*subvol, ParticleSystem*system){
        unsigned long int i;
        printf("Current state in voxel %i:\n",subvol->id);
        for(i=0;i<system->num_stoch_species;i++){
            printf("xx[%li] = %i\n",i,subvol->xx[i]);
        }
        printf("Neighbors:\n");
        Particle *p2;
        for(auto nn: subvol->neighbors){
            p2 = nn.data;
            printf("%i: nn->D_i_j=%e \n",p2->id,nn.D_i_j);
        }

    }

    /*void nsm_core(const size_t *irD,const size_t *jcD,const double *prD,
                  const size_t *irN,const size_t *jcN,const int *prN,
                  const size_t *irG,const size_t *jcG,
              const double *vol,
              const int *sd,
              const double *data,
                  const size_t Ncells,
                  const size_t Mspecies,
              const size_t Mreactions,
              const size_t dsize,
              int report_level
                  int *xx,
              double end_time)
    */
    /* Specification of the inputs:

     Ncells
     Number of subvolumes.

     Mspecies
     Number of species.

     Hence Ndofs = Ncells*Mspecies.

     Mreactions
     Total number of reactions.

     dsize
     Size of data vector sent to propensities.

     end_time
     length of the simulation.  This function simulates the RDME on the
     time interval [0, end_time].

     report_level
     The desired degree of feedback during simulations. 0, 1, and 2 are
     currently supported options.

     Diffusion matrix D. Double sparse (Ndofs X Ndofs).
     Macroscopic diffusion matrix. D(i,j) is the diffusion rate from dof #j to
     dof #i. This matrix uses the CSR-format and not CSC because fast access to
     rows is needed.

     State vector 'xx'. Integer (Mspecies X Ncells).
     Gives the initial copy number of the species in each subvolume.
     !!! This is also the output.

     Stochiometric matrix N. Integer sparse (Mspecies X Nreactions).
     N(:,j) describes how reaction j changes the number of species.

     Dependency graph G. Integer sparse (Mreactions X Mspecies+Mreactions).
     G(i,Mspecies+j) is non-zero if executing reaction j means that reaction i
     needs to be re-evaluated. The first Mspecies columns of G similarily cover
     diffusion events.
     vol. Double vector (length Ncells).
     vol[i] gives the volume of cell #i.

     data. Double matrix (dsize X Ncells).
     Generalized data matrix, data(:,j) gives a data vector for cell #j.

     sd. Integer vector (length Ncells).
     Subdomain number. sd[i] is the subdomain of cell #i. The vector sd can also
     be used to separate boundaries, line segments and points.

     Format of sparse matrices:
     G, N and S are sparse matrices in compressed column format (CCS). D is sparse
     but in compressed row format (CRS), or equivalently, a transposed matrix in
     CCS format.
     jcD, irD, prD (double *)
     jcN, irN, prN (int *)
     jcG, irG (int *)

     Propensities:
     a vector of function pointers (length Mreactions) is input by
     linking with the prototypes in propensities.h and function
     definitions in a user-specified .c-file. The type of this vector is
     PropensityFun which defines the input to a property function. See
     propensities.h for more details.

     Ordering of the dofs:
     Dof #i is located in cell #(i/Mspecies), and the dofs located in
     cell #j is u0(:,j). Thus, u0 is understood as a matrix of size
     Mspecies X Ncells.
     */

    /**************************************************************************/
    void nsm_core__create(ParticleSystem*system, size_t *irN, size_t *jcN,int *prN, size_t *irG, size_t *jcG){
        /* Create the RDME object */
        // rdme_t* rdme = (rdme_t*) malloc(sizeof(rdme_t));

        system->irN = irN;
        system->jcN = jcN;
        system->prN = prN;
        system->irG = irG;
        system->jcG = jcG;
        system->total_reactions = 0;
        system->total_diffusion = 0;
        system->initialized = 0;

        //NO MORE ORDERED LIST
        //system->heap = create_ordered_list();



        Particle*p;
        for(long unsigned int i = 0; i < system->particles.size(); i++){
            p = &system->particles[i];
            // p->rdme = (rdme_voxel_t*) malloc(sizeof(rdme_voxel_t));
            p->srrate = 0;
            p->rrate = (double*) malloc(system->num_stoch_rxns * sizeof(double));
            p->sdrate = 0;
            p->Ddiag = (double*) malloc(system->num_stoch_species * sizeof(double));

            //p->heap_index = ordered_list_add(system->heap, p );

        }



        /* Create reaction rate matrix (Mreactions X Ncells) and total rate
         vector. In rrate we store all propensities for chemical rections,
         and in srrate the sum of propensities in every subvolume. */
        //rdme->rrate = (double *)malloc(system->num_stoch_rxn*rdme->Ncells*sizeof(double));
        //rdme->srrate = (double *)malloc(rdme->Ncells*sizeof(double));

        //nsm_core__initialize_rxn_propensities(rdme);

        /* Total diffusion rate vector (length Mcells). It will hold
         the total diffusion rates in each subvolume. */
        //rdme->sdrate = (double *)malloc(rdme->Ncells*sizeof(double));
        /* The diagonal value of the D-matrix is used frequently. For
         efficiency, we store the negative of D's diagonal in Ddiag. */
        //rdme->Ddiag = (double *)malloc(rdme->Ndofs*sizeof(double));

        //nsm_core__initialize_diff_propensities(rdme);

        /* Create binary (min)heap. */
        //rdme->rtimes = (double *)malloc(rdme->Ncells*sizeof(double));
        //rdme->node = (int *)malloc(rdme->Ncells*sizeof(int));
        //rdme->heap = (int *)malloc(rdme->Ncells*sizeof(int));


        /* return rdme structure */
       //return rdme;
       // system->rdme = rdme;
    }

    /**************************************************************************/
    void nsm_core__initialize_rxn_propensities(ParticleSystem*system){
        long unsigned int j;
        /* Calculate the propensity for every reaction and every
         subvolume. Store the sum of the reaction intensities in each
         subvolume in srrate. */
        Particle*p;
        for(long unsigned int i = 0; i < system->particles.size(); i++){
            p = &system->particles[i];
            p->srrate = 0.0;
            for (j = 0; j < system->num_stoch_rxns; j++) {
                //rrate[i*Mreactions+j] =
                //(*rfun[j])(&xx[i*Mspecies],tt,vol[i],&data[i*dsize],sd[i],i,xx,irK,jcK,prK);
                //srrate[i] += rrate[i*Mreactions+j];
                //rdme->rrate[i*system->num_stoch_rxn+j] = (*rdme->rfun[j])(&rdme->xx[i*system->num_stoch_species],0.0,rdme->vol[i],&rdme->data[i*rdme->dsize],rdme->sd[i]);
                //rdme->srrate[i] += rdme->rrate[i*system->num_stoch_rxn+j];
                double vol = (p->mass / p->rho);
                p->rrate[j] = (*system->stoch_rxn_propensity_functions[j])(p->xx,0.0,vol,p->data_fn,p->type);
                p->srrate += p->rrate[j];
            }
        }
    }

    /**************************************************************************/
    void nsm_core__initialize_diff_propensities(ParticleSystem* system){
        long unsigned int s_ndx;

    //    for (i = 0; i < rdme->Ndofs; i++) {
    //        rdme->Ddiag[i] = 0.0;
    //        for (j = rdme->jcD[i]; j < rdme->jcD[i+1]; j++)
    //        if (rdme->irD[j] == i) rdme->Ddiag[i] = -1*rdme->prD[j];
    //    }
    //
    //    /* Calculate the total diffusion rate for each subvolume. */
    //    for(i = 0; i < rdme->Ncells; i++) {
    //        rdme->sdrate[i] = 0.0;
    //        for(j = 0; j < system->num_stoch_species; j++)
    //        rdme->sdrate[i] += rdme->Ddiag[i*system->num_stoch_species+j]*rdme->xx[i*system->num_stoch_species+j];
    //    }

        Particle *p,*p2;
        double diff_const;
        for(long unsigned int i = 0; i < system->particles.size(); i++){
            p= &system->particles[i];
            if(p->neighbors.size() == 0){
                p->find_neighbors(system);
            }
            p->sdrate = 0.0;
            for(s_ndx=0; s_ndx<system->num_stoch_species; s_ndx++){
                p->Ddiag[s_ndx] = 0.0;  //Ddiag is sum of (diff_const*n2->D_i_j)
                for(auto n2=p->neighbors.begin(); n2!=p->neighbors.end(); ++n2){
                    p2 = n2->data;
                    diff_const = system->subdomain_diffusion_matrix[s_ndx*system->num_types + (p2->type-1)];
                    p->Ddiag[s_ndx] += diff_const*n2->D_i_j;
                }
                p->sdrate += p->Ddiag[s_ndx] * p->xx[s_ndx];
            }
        }
    }

    /**************************************************************************/
    void nsm_core__initialize_heap(ParticleSystem*system){
        /** TODO: UPDATE THIS FOR NEW EVENT DATA STRUCTURE **/
        /** TODO: INSERT DR. SANFT'S CODE HERE **/

        // rdme_t* rdme = system->rdme;
        /* Calculate times to next event (reaction or diffusion)
         in each subvolume and initialize heap. */

        std::vector<double> propensities(system->particles.size());
        double propensitySum=0.0;
        std::size_t activeChannels=0; // initial number of nonzero propensities (typically improves initial performance)

<<<<<<< HEAD


=======
        long unsigned int p_i = 0 ;
        for(auto p = system->particles.begin(); p!=system->particles.end(); p++){
            propensities[p_i] = p->srrate + p->sdrate;
            propensitySum += propensities[p_i];
            if(propensities[p_i] > 0){
                activeChannels++ ;
            }
            if(p->particle_index != p_i){
                // particles can move around in the sys->particles vector,
                // this ensures that we know where in the vector each particle is
                p->particle_index = p_i;
            }
            p_i++ ;
        }
        /**
>>>>>>> 64a4c56d
        for(long unsigned int i=0; i<system->particles.size(); i++){
        //for (i = 0; i < rdme->Ncells; i++) {
            //rdme->rtimes[i] = -log(1.0-dsfmt_genrand_close_open(&dsfmt))/(rdme->srrate[i]+rdme->sdrate[i]);
            //rdme->heap[i] = rdme->node[i] = i;
            Particle *p ;
            p = &system->particles[i] ;
            //p = e->data;
<<<<<<< HEAD

            //long unsigned int srng = rng() ;
            //long unsigned int rng_max = rng.max() ;
            //double tt = -log(1.0-(rng() * 1.0 / rng.max())) / (p->srrate+p->sdrate);
            propensities[i] = p->srrate + p->sdrate;
            propensitySum += propensities[i];
            if(propensities[i] > 0){
                activeChannels++
            }
            if(p->particle_index != i){
                // particles can move around in the sys->particles vector,
                // this ensures that we know where in the vector each particle is
                p->particle_index = i;
            }

=======
            
            //long unsigned int srng = rng() ;
            //long unsigned int rng_max = rng.max() ;
            //double tt = -log(1.0-(rng() * 1.0 / rng.max())) / (p->srrate+p->sdrate);
            propensities[i] = p->srrate + p->sdrate;
            propensitySum += propensities[i];
            if(propensities[i] > 0){
                activeChannels++
            }
            if(p->particle_index != i){
                // particles can move around in the sys->particles vector,
                // this ensures that we know where in the vector each particle is
                p->particle_index = i;
            }

>>>>>>> 64a4c56d
            //system->event_v.emplace_back(p, tt) ;
        }
    **/
        //initialize_heap(rdme->rtimes,rdme->node,rdme->heap,rdme->Ncells);
        // ordered_list_sort(system->heap);

        double timeOffset = system->current_step * system->dt;
<<<<<<< HEAD

=======
        
>>>>>>> 64a4c56d
        // TODO: does this deallocate memory on the 2nd call?  No
        // TODO: make a deallocation function
        system->rdme_event_q.build(propensities, rng, propensitySum, activeChannels,
                                   timeOffset );

    }

    /**************************************************************************/
    /**
    void nsm_core__destroy(rdme_t*rdme){
        // free(rdme);
    }
    **/
    /**************************************************************************/
    void nsm_core__initialize_chem_populations(ParticleSystem*system, unsigned int*u0){
        /* Set xx to the initial state. xx will always hold the current solution. */
        //printf("malloc Ndofs = %li\n",rdme->Ndofs);
        //rdme->xx = (unsigned int *)malloc(rdme->Ndofs*sizeof(unsigned int));
        //memcpy(rdme->xx,u0,rdme->Ndofs*sizeof(unsigned int));

        //printf("       Ndofs = %li\n",rdme->Ndofs);
        //printf("xx = [ ");
        //int i;
        //for(i=0;i<rdme->Ndofs;i++){
        //    printf("%u ",rdme->xx[i]);
        //}
        //printf("]\n");

        int num_s = system->num_stoch_species;
        int i = 0 ;
        for(auto p = system->particles.begin(); p!=system->particles.end(); p++){
        //for(unsigned long int i = 0; i < system->particles.size(); i++){
            //p1 = &system->particles[i];
            //memcpy(p1->xx,&u0[i*num_s],system->num_stoch_species*sizeof(unsigned int));
            p->xx = &u0[i*num_s];
            i++;
        }
    }


    /**************************************************************************/
    /**void nsm_core__build_diffusion_matrix(ParticleSystem*system){
        printf("*************** build_diffusion_matrix ***************\n");fflush(stdout);
        double off_diag_sum,diff_const,dist2;
        //NeighborNode *n2;
        Particle *p1,*p2;
        unsigned long int s_ndx;
        //double D_i_j;
        double ih,ihsq,wfd;
        double h = system->h;
        printf("System->h = %e\n",system->h);
        size_t Ncells = system->particles.size();
        size_t jcD_length = Ncells + 1;
        size_t irD_length = 0;
        size_t prD_length = 0;
        // find total length of jc & pr arrays: O(n)
        for(long unsigned int i = 0; i < system->particles.size(); i++){
            p1 = &system->particles[i];
            if(p1->neighbors.size() == 0){
                if(debug_flag){printf("find_neighbors(%i)\n",p1->id);}
                p1->find_neighbors(system);
            }
            //printf("node %i # neighbors %lu\n",p1->id,p1->neighbors->count);
            irD_length += (p1->neighbors.size() + 1);
        }
        prD_length = irD_length;
        printf("irD_length= %li\n",irD_length);fflush(stdout);
        printf("jcD_length= %li\n",jcD_length);fflush(stdout);
        // allocate space for each array
        printf("MALLOC irD [%li]\n",irD_length*system->num_stoch_species);
        size_t*irD = (size_t*) malloc(sizeof(size_t)*irD_length*system->num_stoch_species);
        size_t irD_ndx = 0;
        printf("MALLOC jcD [%li]\n",jcD_length*system->num_stoch_species);
        size_t*jcD = (size_t*) malloc(sizeof(size_t)*jcD_length*system->num_stoch_species);
        size_t jcD_ndx = 0;
        jcD[jcD_ndx++] = 0;
        printf("MALLOC prD [%li]\n",prD_length*system->num_stoch_species);
        double *prD = (double*) malloc(sizeof(double)*prD_length*system->num_stoch_species);
        size_t prD_ndx = 0;
        // for each particle p, look at each neighbor p2
        for(unsigned long int i = 0; i < system->particles.size(); i++){
            p1 = &system->particles[i];
            //if(p1->neighbors->count == 0){
                p1->find_neighbors(system);
            //}
            //Ordering is very inefficient here. Should do all species for a single p2. Requires reordering.
            for(s_ndx=0; s_ndx<system->num_stoch_species; s_ndx++){
                off_diag_sum = 0.0; // keep track of the total off diagonal sum
                for(auto n2=p1->neighbors.begin(); n2!=p1->neighbors.end(); ++n2){
                    p2 = n2->data;
                    //diff_const = system->subdomain_diffusion_matrix[s_ndx*system->num_subdomains + (p2->type-1)];
                    diff_const = system->subdomain_diffusion_matrix[s_ndx*system->num_types + (p2->type-1)];
                    dist2 = p1->particle_dist_sqrd(p2);
                    // Eq (13-14), Drawert et al 2019
                    ih = 1.0 / h;
                    ihsq = ih * ih;
                    wfd = h - sqrt(dist2);
                    if(wfd <= 0.0){
                        continue; // outside support of basis function
                    }
                    wfd = -25.066903536973515383e0 * wfd * wfd * ihsq * ihsq * ihsq * ih; //3D
                    printf("wfd=%e\n",wfd);
                    // Eq 28 of Drawert et al 2019, Tartakovsky et. al., 2007, JCP
                    double tmp__D_i_j = -2.0*(p1->mass*p2->mass)/(p1->mass+p2->mass)*(p1->rho+p2->rho)/(p1->rho*p2->rho) * dist2 * wfd / (dist2+0.01*h*h);


                    printf("p1=%i p2=%i n2->D_i_j=%e D_i_j=%e\n",p1->id, p2->id, n2->D_i_j, tmp__D_i_j);
                    printf("n2->dist=%e\n",n2->dist);
                    printf("n2->dWdr=%e\n",n2->dWdr);
                    printf("dist2=%e sqr(dist2)=%e\n",dist2,sqrt(dist2));
                    printf("s_ndx=%li\n",s_ndx);
                    printf("p1->mass=%e p2->mass=%e\n",p1->mass,p2->mass);
                    printf("p1->rho=%e p2->rho=%e\n",p1->rho,p2->rho);

                    if(tmp__D_i_j != n2->D_i_j){
                        printf("error! D_i_j not right\n");
                        fflush(stdout);
                        exit(1);
                    }

                    if(diff_const > 0.0){
                        irD[irD_ndx++] = p2->id*system->num_stoch_species + s_ndx;
                        prD[prD_ndx++] = diff_const * n2->D_i_j;
                        off_diag_sum += diff_const * n2->D_i_j;
                    }
                }
                irD[irD_ndx++] = p1->id*system->num_stoch_species + s_ndx;
                prD[prD_ndx++] = -1*off_diag_sum;
                jcD[jcD_ndx++] = prD_ndx;
            }
        }
        printf("irD_ndx (%li) length irD (%li)\n",irD_ndx,irD_length*system->num_stoch_species);
        printf("jcD_ndx (%li) length jcD (%li)\n",jcD_ndx,jcD_length*system->num_stoch_species);
        printf("prD_ndx (%li) length prD (%li)\n",prD_ndx,prD_length*system->num_stoch_species);
        if( prD_ndx != irD_ndx){
                printf("Assembly: prD_ndx (%zu) != irD_ndx (%zu)\n",prD_ndx,irD_ndx);
        }
        if( irD_ndx != irD_length*system->num_stoch_species ){
            printf("Assembly: irD_ndx (%zu) != irD_length*Mspecies (%li)\n", irD_ndx, irD_length*system->num_stoch_species);
        }
        char filename[256];
        time_t seconds;
        size_t i;
        seconds = time(NULL);
        sprintf(filename,"diffusion_matrix_%ld", seconds);
        printf("Writing out diffusion matrix to '%s'\n",filename);
        FILE*fp = fopen(filename,"w+");
        fprintf(fp, "irD = [");
        for(i=0;i<irD_ndx;i++){
            if(i>0){ fprintf(fp,",");}
            fprintf(fp, "%zu",irD[i]);
        }
        fprintf(fp, "]\n");
        fprintf(fp, "jcD = [");
        for(i=0;i<jcD_ndx;i++){
            if(i>0){ fprintf(fp,",");}
            fprintf(fp, "%zu",jcD[i]);
        }
        fprintf(fp, "]\n");
        fprintf(fp, "prD = [");
        for(i=0;i<prD_ndx;i++){
            if(i>0){ fprintf(fp,",");}
            fprintf(fp, "%e",prD[i]);
        }
        fprintf(fp, "]\n");
        fprintf(fp, "D = scipy.sparse.csc_matrix(prD,irD,jcD)\n");
        fclose(fp);

    }**/

    /**************************************************************************/
    /**
    void nsm_core__destroy_diffusion_matrix(rdme_t*rdme){
        //free(rdme->irD);
        //free(rdme->jcD);
        //free(rdme->prD);
    }
    **/
    /**************************************************************************/
    // Update to use priority queue
    void nsm_core__take_step(ParticleSystem*system, double current_time, double step_size){
        // rdme_t*rdme = system->rdme;
        double tt = current_time;
        double end_time = current_time + step_size;
        double totrate,cum,rdelta,rrdelta;
        int event,errcode = 0;
        long unsigned int re, spec = 0 ;
<<<<<<< HEAD
        Particle& subvol;
        int subvol_index;
=======
        Particle* subvol;
>>>>>>> 64a4c56d
        size_t i,j = 0;
        //double old_rrate = 0.0,old_drate = 0.0;
        double rand1,rand2,cum2,old;
        double vol,diff_const;
        Particle *dest_subvol = NULL;
        NeighborNode *nn = NULL;


        // Check the integrety of the heap
    //    ordered_node_t*on,*bon,*aon;
    //    printf("========================================================\n");
    //    on= system->rdme->heap->head;
    //    bon=NULL;
    //    aon=system->rdme->heap->head->next;
    //    while(on!=NULL){
    //        if( on->prev != bon ||
    //            on->next != aon ){
    //            printf("next/prev mismatch\n");exit(1);
    //        }
    //        on = on->next;
    //        if(bon==NULL){bon=system->rdme->heap->head;}else{bon=bon->next;}
    //        if(aon!=NULL){aon=aon->next;}
    //    }
    //    if(system->rdme->heap->tail != bon){
    //        printf("tail mismatch\n");exit(1);
    //    }
    //    printf("========================================================\n");


        std::pair<double,int> timeRxnPair;
<<<<<<< HEAD
        int reactionIndex;
=======
        int reactionIndex, subvol_index;
>>>>>>> 64a4c56d
        /* Main loop. */
        while(tt <= end_time){

            /* Get the subvolume in which the next event occurred.
             This subvolume is on top of the heap. */
            //told = tt;
            //tt   = rdme->rtimes[0];
            //subvol = rdme->node[0];
            //subvol = system->event_v.front().data;
            //tt = system->event_v.front().tt;

            timeRxnPair = system->rdme_event_q.selectReaction();
            tt = timeRxnPair.first;
            subvol_index = timeRxnPair.second;
<<<<<<< HEAD
            subvol = system->particles[subvol_index];
=======
            subvol = &system->particles[subvol_index];
>>>>>>> 64a4c56d
            vol = (subvol->mass / subvol->rho);

            if(debug_flag){printf("nsm: tt=%e subvol=%i\n",tt,subvol->id);}
            /* First check if it is a reaction or a diffusion event. */
            totrate = subvol->srrate + subvol->sdrate;

    //        if(totrate <= 0){ // Sanity check, is there a non-zero reaction and diffusion propensity
    //            totrate = rdme->srrate[subvol]+rdme->sdrate[subvol];
    //            if (totrate > 0.0)
    //                rdme->rtimes[0] = -log(1.0-dsfmt_genrand_close_open(&dsfmt))/totrate+tt;
    //            else
    //                rdme->rtimes[0] = INFINITY;
    //            /* Update the heap. */
    //            update(0,rdme->rtimes,rdme->node,rdme->heap,rdme->Ncells);
    //            // go to the next element
    //            continue;
    //        }

            rand1 = rng() * 1.0 / rng.max();

            if (rand1 <= subvol->srrate/totrate) { // use normalized floating point comparision
                /* Reaction event. */
                event = 0;

                /* a) Determine the reaction re that did occur (direct SSA). */
                double rand_rval = rand1 * subvol->srrate;
                for (re = 0, cum = subvol->rrate[0]; re < system->num_stoch_rxns && rand_rval > cum; re++, cum += subvol->rrate[re]);
                if(re >= system->num_stoch_rxns){
                    if(cum != subvol->srrate){
                        printf("Reaction propensity mismatch in voxel %i. re=%li, srrate[subvol]=%e cum=%e rand_rval=%e\n",subvol->id,re,subvol->srrate,cum,rand_rval);
                        rdelta = 0.0;
                        for (j=0;j<system->num_stoch_rxns; j++) {
                            rdelta += (subvol->rrate[j] = (*system->stoch_rxn_propensity_functions[j])(subvol->xx,tt,vol,subvol->data_fn,subvol->type));
                        }
                        subvol->srrate = rdelta;
                    }
                    if(subvol->srrate == 0.0){ continue; }


                    double rand_rval2 = rand1 * subvol->srrate; // sum of propensitiess is not propensity sum, re-roll

                    for (re = 0, cum = subvol->rrate[0]; re < system->num_stoch_rxns && rand_rval2 > cum; re++, cum += subvol->rrate[re]);
                    if(re >= system->num_stoch_rxns){ // failed twice, problems!
                        printf("Propensity sum overflow, rand=%e rand_rval=%e rand_rval2=%e srrate[%i]=%e cum=%e\n",rand1,rand_rval,rand_rval2,subvol->id,subvol->srrate,cum);
                        exit(1);
                    }
                }
                if(debug_flag){printf("nsm: tt=%e subvol=%i type=%i ",tt,subvol->id,subvol->type);}
                if(debug_flag){printf("Rxn %li \n",re);}
                /* b) Update the state of the subvolume subvol and sdrate[subvol]. */
                for (i = system->jcN[re]; i < system->jcN[re+1]; i++) {
                    int prev_val = subvol->xx[system->irN[i]];
                    subvol->xx[system->irN[i]] += system->prN[i];
                    if (subvol->xx[system->irN[i]] < 0){
                        errcode = 1;
                        printf("Negative state detected after reaction %li, subvol %i, species %li at time %e (was %i now %i)\n",re,subvol->id,system->irN[i],tt,prev_val,subvol->xx[system->irN[i]]);

                        print_current_state(subvol,system);
                        exit(1);
                    }
                    subvol->sdrate += subvol->Ddiag[system->irN[i]]*system->prN[i];
                }

                /* c) Recalculate srrate[subvol] using dependency graph. */
                for (i = system->jcG[system->num_stoch_species+re], rdelta = 0.0; i < system->jcG[system->num_stoch_species+re+1]; i++) {
                    old = subvol->rrate[system->irG[i]];
                    j = system->irG[i];
                    rdelta +=
                    (subvol->rrate[j] =
                     //(*rdme->rfun[j])(&rdme->xx[subvol*system->num_stoch_species],tt,rdme->vol[subvol],&rdme->data[subvol*rdme->dsize],rdme->sd[subvol])

                     (*system->stoch_rxn_propensity_functions[j])(subvol->xx,tt,vol,subvol->data_fn,subvol->type)
                     )-old;

                }
                subvol->srrate += rdelta;

                system->total_reactions++; /* counter */
            }
            else {
                /* Diffusion event. */
                event = 1;

                /* a) Determine which species... */
                double diff_rand = rand1 * subvol->sdrate;

                //for (spec = 0, dof = subvol*system->num_stoch_species, cum = rdme->Ddiag[dof]*rdme->xx[dof];
                //     spec < system->num_stoch_species && diff_rand > cum;
                //     spec++, cum += rdme->Ddiag[dof+spec]*rdme->xx[dof+spec]);
                for (spec = 0, cum = subvol->Ddiag[spec]*subvol->xx[spec];
                     spec < system->num_stoch_species && diff_rand > cum;
                     spec++, cum += subvol->Ddiag[spec]*subvol->xx[spec]);
                if(spec >= system->num_stoch_species){
                    //printf("Diffusion species overflow\n");
                    // try again, 'cum' is a better estimate of the propensity sum
                    if(cum != subvol->srrate){
                        printf("Diffusion propensity mismatch in voxel %i. spec=%li, sdrate[subvol]=%e cum=%e diff_rand=%e\n",subvol->id,spec,subvol->sdrate,cum,diff_rand);
                        rdelta = 0.0;
                        for(j = 0; j < system->num_stoch_species; j++){
                            rdelta += subvol->Ddiag[j]*subvol->xx[j];
                        }
                        subvol->sdrate = rdelta;
                    }
                    if(subvol->sdrate == 0.0){ continue; }

                    diff_rand = cum *rand1;
                    for (spec = 0, cum = subvol->Ddiag[spec]*subvol->xx[spec];
                         spec < system->num_stoch_species && diff_rand > cum;
                         spec++, cum += subvol->Ddiag[spec]*subvol->xx[spec]);
                    if(spec >= system->num_stoch_species){
                        spec--;
                        while(subvol->xx[spec] <= 0){
                            spec--;
                            if(spec <=0){
                                printf("Error: diffusion event in voxel %i was selected, but no molecues to move\n",subvol->id);
                                print_current_state(subvol,system);
                                exit(1);
                            }
                        }
                    }
                }


                /* b) and then the direction of diffusion. */
                double r2 = rng() * 1.0 / rng.max();
                rand2 = r2 * subvol->Ddiag[spec];

                /* Search for diffusion direction. */
    //            for (i = rdme->jcD[col], cum2 = 0.0; i < rdme->jcD[col+1]; i++)
    //                if (rdme->irD[i] != col && (cum2 += rdme->prD[i]) > rand2)
    //                    break;
    //
    //            /* paranoia fix: */
    //            // This paranoia fix creates errors if the final rate has a zero propensity.  It can cause negative populations.
    //            if (i >= rdme->jcD[col+1]){
    //                //printf("Diffusion direction overflow\n");
    //                // try again, 'cum2' is a better estimate of propensity sum
    //                rand2 = r2*cum2;
    //                for (i = rdme->jcD[col], cum2 = 0.0; i < rdme->jcD[col+1]; i++)
    //                    if (rdme->irD[i] != col && (cum2 += rdme->prD[i]) > rand2)
    //                        break;
    //                if (i >= rdme->jcD[col+1]){
    //                    i--;
    //                }
    //            }
    //
    //            to_node = rdme->irD[i];
    //            to_vol = to_node/system->num_stoch_species;

                Particle*p2;
                cum2 = 0.0;
                for(auto nn=subvol->neighbors.begin(); nn!=subvol->neighbors.end(); ++nn){
                    p2 = nn->data;
                    diff_const = system->subdomain_diffusion_matrix[spec*system->num_types + (p2->type-1)];
                    cum2 += nn->D_i_j * diff_const;
                    if(cum2 > rand2){
                        dest_subvol = p2;
                        break;
                    }
                }
                if(nn==NULL){ //Diffusion direction overflow
                    // try again, 'cum2' is a better estimate of propensity sum
                    rand2 = r2*cum2;
                    cum2 = 0.0;
                    NeighborNode *n = NULL;
                    for(auto nn : subvol->neighbors){
                        p2 = nn.data;
                        n = &nn ;
                        diff_const = system->subdomain_diffusion_matrix[spec*system->num_types + (p2->type-1)];
                        cum2 += nn.D_i_j * diff_const;
                        if(cum2 > rand2){
                            dest_subvol = p2;
                            break;
                        }
                    }
                    if(n==NULL){
                        printf("Error: overflow in trying to determine which destination voxel subvol=%i\n",subvol->id);
                        printf("subvol->id=%u ",subvol->id);
                        printf("rand2=%e ",rand2);
                        printf("cum2=%e ",cum2);
                        fflush(stdout);
                        print_current_state(subvol,system);
                        exit(1);
                    }
                }


                /* c) Execute the diffusion event (check for negative elements). */
                subvol->xx[spec]--;
                if (subvol->xx[spec] < 0){
                        errcode = 1;
                        printf("Negative state detected after diffusion, voxel %i -> %i, species %li at time %e\n",subvol->id,dest_subvol->id,spec,tt);
                        print_current_state(subvol,system);
                        exit(1);
                }

                dest_subvol->xx[spec]++;


                if(debug_flag){printf("nsm: tt=%e subvol=%i type=%i ",tt,subvol->id,subvol->type);}
                if(debug_flag){printf("Diff %i->%i\n",subvol->id,dest_subvol->id);}

                /* Save reaction and diffusion rates. */
                //old_rrate = dest_subvol->srrate;
                //old_drate = dest_subvol->sdrate;
                /* Recalculate the reaction rates using dependency graph G. */
                if (system->num_stoch_rxns > 0){
                    for (i = system->jcG[spec], rdelta = 0.0, rrdelta = 0.0; i < system->jcG[spec+1]; i++) {

    // herehere
                        j = system->irG[i];
                        // update this voxel's reactions
                        old = subvol->rrate[j];
                        rdelta +=
                          (subvol->rrate[j] =
                            (*system->stoch_rxn_propensity_functions[j])(subvol->xx,tt,vol,subvol->data_fn,subvol->type)
                          )-old;


                        // update dest voxel's reactions
                        old = dest_subvol->rrate[j];
                        rrdelta += (dest_subvol->rrate[j] =
                            (*system->stoch_rxn_propensity_functions[j])(dest_subvol->xx,tt,vol,dest_subvol->data_fn,dest_subvol->type)
                          )-old;
                    }

                    subvol->srrate += rdelta;
                    dest_subvol->srrate += rrdelta;
                }

                /* Adjust diffusion rates. */
                subvol->sdrate -= subvol->Ddiag[spec];
                dest_subvol->sdrate += dest_subvol->Ddiag[spec];

                system->total_diffusion++; /* counter */

            }

            /* Compute time to new event for this subvolume. */
            totrate = subvol->srrate+subvol->sdrate;
            //if(totrate > 0.0){
            //    system->event_v.front().tt = -log(1.0-(rng() * 1.0 / rng.max()))/totrate+tt;
            //}else{
            //    system->event_v.front().tt = INFINITY;
            //}

            /* Update the heap. */
            //update(0,rdme->rtimes,rdme->node,rdme->heap,rdme->Ncells);
            //ordered_list_bubble_up_down(system->event_v, subvol->heap_index);

            system->rdme_event_q.update(subvol_index, totrate, tt, rng);



            /* If it was a diffusion event, also update the other affected
             node. */
            if(event) {

                totrate = dest_subvol->srrate+dest_subvol->sdrate;
//
//                if(totrate > 0.0) {
//                    printf("dest_subvol->heap_index->tt: %f\n", dest_subvol->heap_index->tt) ;
//                    if(!isinf(dest_subvol->heap_index->tt)){
//                        dest_subvol->heap_index->tt =
//                        (old_rrate+old_drate)/totrate*(dest_subvol->heap_index->tt - tt)+tt;
//                    }else{
//                        // generate a new waiting time
//                        dest_subvol->heap_index->tt = -log(1.0-(rng() * 1.0 / rng.max()))/totrate+tt;
//                    }
//
//                }else{
//                    dest_subvol->heap_index->tt = INFINITY;
//                }
                //ordered_list_bubble_up_down(system->heap, dest_subvol->heap_index);

                system->rdme_event_q.update(dest_subvol->particle_index, totrate, tt, rng);
            }

            // re-sort the heap
            //ordered_list_sort(system->rdme->heap);  // this resorts the whole list

            /* Check for error codes. */
            if (errcode) {
                /* Cannot continue. Clear this solution and exit. */
                printf("Exiting due to errcode %i\n",errcode);
                print_current_state(subvol,system);
                exit(1);
            }
        }


    }
}
/**************************************************************************/<|MERGE_RESOLUTION|>--- conflicted
+++ resolved
@@ -315,10 +315,6 @@
         double propensitySum=0.0;
         std::size_t activeChannels=0; // initial number of nonzero propensities (typically improves initial performance)
 
-<<<<<<< HEAD
-
-
-=======
         long unsigned int p_i = 0 ;
         for(auto p = system->particles.begin(); p!=system->particles.end(); p++){
             propensities[p_i] = p->srrate + p->sdrate;
@@ -334,7 +330,6 @@
             p_i++ ;
         }
         /**
->>>>>>> 64a4c56d
         for(long unsigned int i=0; i<system->particles.size(); i++){
         //for (i = 0; i < rdme->Ncells; i++) {
             //rdme->rtimes[i] = -log(1.0-dsfmt_genrand_close_open(&dsfmt))/(rdme->srrate[i]+rdme->sdrate[i]);
@@ -342,7 +337,6 @@
             Particle *p ;
             p = &system->particles[i] ;
             //p = e->data;
-<<<<<<< HEAD
 
             //long unsigned int srng = rng() ;
             //long unsigned int rng_max = rng.max() ;
@@ -358,23 +352,6 @@
                 p->particle_index = i;
             }
 
-=======
-            
-            //long unsigned int srng = rng() ;
-            //long unsigned int rng_max = rng.max() ;
-            //double tt = -log(1.0-(rng() * 1.0 / rng.max())) / (p->srrate+p->sdrate);
-            propensities[i] = p->srrate + p->sdrate;
-            propensitySum += propensities[i];
-            if(propensities[i] > 0){
-                activeChannels++
-            }
-            if(p->particle_index != i){
-                // particles can move around in the sys->particles vector,
-                // this ensures that we know where in the vector each particle is
-                p->particle_index = i;
-            }
-
->>>>>>> 64a4c56d
             //system->event_v.emplace_back(p, tt) ;
         }
     **/
@@ -382,11 +359,7 @@
         // ordered_list_sort(system->heap);
 
         double timeOffset = system->current_step * system->dt;
-<<<<<<< HEAD
-
-=======
-        
->>>>>>> 64a4c56d
+
         // TODO: does this deallocate memory on the 2nd call?  No
         // TODO: make a deallocation function
         system->rdme_event_q.build(propensities, rng, propensitySum, activeChannels,
@@ -574,12 +547,8 @@
         double totrate,cum,rdelta,rrdelta;
         int event,errcode = 0;
         long unsigned int re, spec = 0 ;
-<<<<<<< HEAD
         Particle& subvol;
         int subvol_index;
-=======
-        Particle* subvol;
->>>>>>> 64a4c56d
         size_t i,j = 0;
         //double old_rrate = 0.0,old_drate = 0.0;
         double rand1,rand2,cum2,old;
@@ -610,11 +579,7 @@
 
 
         std::pair<double,int> timeRxnPair;
-<<<<<<< HEAD
-        int reactionIndex;
-=======
         int reactionIndex, subvol_index;
->>>>>>> 64a4c56d
         /* Main loop. */
         while(tt <= end_time){
 
@@ -629,11 +594,7 @@
             timeRxnPair = system->rdme_event_q.selectReaction();
             tt = timeRxnPair.first;
             subvol_index = timeRxnPair.second;
-<<<<<<< HEAD
-            subvol = system->particles[subvol_index];
-=======
             subvol = &system->particles[subvol_index];
->>>>>>> 64a4c56d
             vol = (subvol->mass / subvol->rho);
 
             if(debug_flag){printf("nsm: tt=%e subvol=%i\n",tt,subvol->id);}
