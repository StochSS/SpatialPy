#include "linked_list.h"
#include "model.h"
#include "output.h"
#include "particle.h"
#include "simulate.h"
#include "simulate_rdme.h"
#include <errno.h>
#include <pthread.h>
#include <signal.h>
#include <stdio.h>
#include <stdlib.h>
#include <unistd.h>



struct arg {
    system_t* system;
    unsigned int thread_id;
    unsigned int num_threads;
    unsigned int num_my_particles;
    //unsigned int num_my_bonds;
    node*my_first_particle;
    //bond*my_first_bond;
};

pthread_barrier_t begin_step_barrier;
pthread_barrier_t end_step_barrier;
pthread_barrier_t begin_sort_barrier;
pthread_barrier_t end_sort_barrier;
pthread_barrier_t begin_output_barrier;
pthread_barrier_t end_output_barrier;
unsigned int current_step;

void* output_system_thread(void* targ){
    system_t* system = (system_t*) targ;
    while(1){
        pthread_barrier_wait(&begin_output_barrier);
        //output_csv(system, current_step);
        if(debug_flag) printf("[OUT] start output_vtk__sync_step()\n");
        output_vtk__sync_step(system, current_step);
        if(debug_flag) printf("[OUT] done output_vtk__sync_step()\n");
        pthread_barrier_wait(&end_output_barrier);
        if(debug_flag) printf("[OUT] start output_vtk__async_step()\n");
        output_vtk__async_step(system);
        if(debug_flag) printf("[OUT] done output_vtk__async_step()\n");
    }
}

struct sarg {
    linked_list*ll;
    int sort_ndx;
};

void* sort_index_thread(void* targ_in){
    struct sarg* targ = (struct sarg*) targ_in;
    while(1){
        pthread_barrier_wait(&begin_sort_barrier);
        if(debug_flag) printf("[SORT] begin sort\n");
        linked_list_sort(targ->ll,targ->sort_ndx);
        if(debug_flag) printf("[SORT] sort complete\n");
        pthread_barrier_wait(&end_sort_barrier);
    }
}

void* run_simulation_thread(void *targ_in){
    struct arg* targ = (struct arg*)targ_in;
    system_t* system = targ->system;
    unsigned int step;
    node*n;
    int i;
    int count = 0;
    // each thread will take a step with each of it's particles
    for(step=0; step < system->nt; step++){
        // block on the begin barrier
        if(debug_flag) printf("[WORKER %i] waiting to begin step %i\n",targ->thread_id,step);
        pthread_barrier_wait(&begin_step_barrier);
        //---------------------------------------
        // take_step1
        count = 0;
        n=targ->my_first_particle;
        for(i=0; i<targ->num_my_particles; i++){
            if(n==NULL) break;
            take_step1(n->data,system,step);
            count++;
            n=n->next;
        }
        // block on the end barrier
        if(debug_flag)printf("[WORKER %i] completed take_step1 %i, processed %i particles\n",targ->thread_id,step,count);
        pthread_barrier_wait(&end_step_barrier);
        //---------------------------------------
        // compute_bond_forces
        /*
        count = 0;
        n=targ->my_first_bond;
        for(i=0; i<targ->num_my_bonds; i++){
            if(n==NULL) break;
            compute_bond_forces(n->data,system,step);
            count++;
            n=n->next;
        }
        // block on the end barrier
        if(debug_flag)printf("[WORKER %i] completed compute_bond_forces %i, processed %i particles\n",targ->thread_id,step,count);
        pthread_barrier_wait(&end_step_barrier);
        */
        //---------------------------------------
        // compute forces
        pthread_barrier_wait(&begin_step_barrier);
        count = 0;
        n=targ->my_first_particle;
        for(i=0; i<targ->num_my_particles; i++){
            if(n==NULL) break;
            compute_forces(n->data,system,step);
            count++;
            n=n->next;
        }
<<<<<<< HEAD
=======
        //pthread_barrier_wait(&end_step_barrier);
>>>>>>> ecfea56a
        if(debug_flag)printf("[WORKER %i] completed compute_forces %i, processed %i particles\n",targ->thread_id,step,count);
        pthread_barrier_wait(&end_step_barrier);
        //---------------------------------------
        // take_step2
        if(debug_flag)printf("[WORKER %i] waiting for begin_step in take_step2 %i\n",targ->thread_id,step);
        pthread_barrier_wait(&begin_step_barrier);
        count = 0;
        n=targ->my_first_particle;
        for(i=0; i<targ->num_my_particles; i++){
           if(n==NULL) break;
            take_step2(n->data,system,step);
            count++;
            n=n->next;
        }

        // block on the end barrier
        if(debug_flag)printf("[WORKER %i] completed take_step2 %i, processed %i particles\n",targ->thread_id,step,count);
<<<<<<< HEAD
        //pthread_barrier_wait(&end_step_barrier);
=======
>>>>>>> ecfea56a
        pthread_barrier_wait(&end_step_barrier);
        //pthread_barrier_wait(&end_step_barrier);
        //---------------------------------------
    } //end for(step)
    return NULL;
}

void run_simulation(int num_threads, system_t* system){
    //
    int i,j;
    int num_particles_per_thread = system->particle_list->count / num_threads;
    //int num_bonds_per_thread = system->bond_list->count / num_threads;
    // start worked threads
    struct arg*targs = (struct arg*) malloc(sizeof(struct arg)*num_threads);
    pthread_t* thread_handles = (pthread_t*) malloc(sizeof(pthread_t)*num_threads);
    // create barrier that unblocks when "num_threads+1" call wait() on it
    pthread_barrier_init(&begin_step_barrier, NULL, num_threads+1);
    pthread_barrier_init(&end_step_barrier, NULL, num_threads+1);
    // create all the worker threads
    int num_particles_left = system->particle_list->count;
    node*particle_list_ittr = system->particle_list->head;
    for (i=0; i < num_threads; i++) {
        targs[i].system = system;
        targs[i].num_threads = num_threads;
        targs[i].thread_id = i;
        targs[i].my_first_particle = particle_list_ittr;
        if(i==num_threads-1){
            targs[i].num_my_particles = num_particles_left;
        }else{
            targs[i].num_my_particles = num_particles_per_thread;
            num_particles_left -= num_particles_per_thread;
            for(j=0;j<num_particles_per_thread;j++){
                particle_list_ittr = particle_list_ittr->next;
                if(particle_list_ittr == NULL){
                    printf("ERROR: particle_list_ittr was unexpectly NULL\n");
                    exit(1);
                }
            }
        }
        if(debug_flag) printf("Creating thread to process %i particles\n", targs[i].num_my_particles);
        pthread_create(&thread_handles[i], NULL, run_simulation_thread, &targs[i]);
    }
    // Create threads to sort indexes
    pthread_t* sort_thread_handles = (pthread_t*) malloc(sizeof(pthread_t)*3);
    pthread_barrier_init(&begin_sort_barrier, NULL, 2);
    pthread_barrier_init(&end_sort_barrier, NULL, 2);
    struct sarg sort_args[1];
    sort_args[0].ll = system->x_index;
    sort_args[0].sort_ndx = 0;
    pthread_create(&sort_thread_handles[0], NULL, sort_index_thread, &sort_args[0]);
    if(debug_flag) printf("Creating thread to update x-position index\n");
    /*sort_args[1].ll = system->y_index;
    sort_args[1].sort_index = 1;
    pthread_create(&sort_thread_handles[1], NULL, sort_index_thread, &sort_args[1]);
    sort_args[2].ll = system->z_index;
    sort_args[2].sort_index = 2;
    pthread_create(&sort_thread_handles[2], NULL, sort_index_thread, &sort_args[2]);*/

    // Create thread to handle output
    pthread_t* output_thread_handles = (pthread_t*) malloc(sizeof(pthread_t)*1);
    pthread_barrier_init(&begin_output_barrier, NULL, 2);
    pthread_barrier_init(&end_output_barrier, NULL, 2);
    pthread_create(&output_thread_handles[0], NULL, output_system_thread, system);
    if(debug_flag) printf("Creating thread to create output files\n");

    // Start simulation, coordinate simulation
    int step,next_output_step = 0;
    for(step=0; step < system->nt; step++){
        // Release the Sort Index threads
        if(debug_flag) printf("[%i] Starting the Sort Index threads\n",step);
        pthread_barrier_wait(&begin_sort_barrier);
        // Output state
        if(step >= next_output_step){
            // Release output thread
            current_step = step;
            if(debug_flag) printf("[%i] Starting the Output threads\n",step);
            pthread_barrier_wait(&begin_output_barrier);
            next_output_step += system->output_freq;
            // Wait until output threads are done
            pthread_barrier_wait(&end_output_barrier);
            if(debug_flag) printf("[%i] Output threads finished\n",step);

        }
        // Wait until Sort Index threads are done
        pthread_barrier_wait(&end_sort_barrier);
        if(debug_flag) printf("[%i] Sort Index threads finished\n",step);
        if(debug_flag>2 && step==0){
            printf("x_index = [");
            node*n;
            for(n = system->x_index->head; n!=NULL; n=n->next){
                printf("%e ",n->data->x[0]);
            }
            printf("]\n");
            printf("x_index_id = [");
            for(n = system->x_index->head; n!=NULL; n=n->next){
                printf("%i ",n->data->id);
            }
            printf("]\n");
        }

        // Release the worker threads to take step
        if(debug_flag) printf("[%i] Starting the Worker threads\n",step);
        pthread_barrier_wait(&begin_step_barrier);
        // Wait until worker threads are done
        pthread_barrier_wait(&end_step_barrier);
        if(debug_flag) printf("[%i] Worker threads finished\n",step);
        // Solve RDME 
        if(debug_flag) printf("[%i] starting RDME simulation\n",step);
        simulate_rdme(system, step);
        if(debug_flag) printf("[%i] Finish RDME simulation\n",step);
    }
    // Record final timepoint
    current_step = step;
    if(debug_flag) printf("[%i] Starting the Output threads\n",step);
    pthread_barrier_wait(&begin_output_barrier);
    pthread_barrier_wait(&end_output_barrier);
    if(debug_flag) printf("[%i] Output threads finished\n",step);
    if(debug_flag) printf("[%i] Waiting for Async Output threads\n",step);
    pthread_barrier_wait(&begin_output_barrier); // wait for the async 
    if(debug_flag) printf("[%i] Async Output threads finished\n",step);

    //clean up
    if(debug_flag) printf("Cleaning up RDME\n");
    destroy_rdme(system);

    // Kill threads and wait for them to finish
    /*
    if(debug_flag) printf("Cleaning up threads\n");
    for(i=0;i<3;i++){
        pthread_kill(sort_thread_handles[i], SIGINT);
        pthread_join(sort_thread_handles[i], NULL);
    }
    pthread_kill(output_thread_handles[0], SIGINT);
    pthread_join(output_thread_handles[0], NULL);
    for (i=0; i < num_threads; i++) {
        pthread_kill(thread_handles[i], SIGINT);
        pthread_join(thread_handles[i], NULL);
    }
    */
    // done
    if(debug_flag) printf("Simulation complete\n");;
    return;
}


<|MERGE_RESOLUTION|>--- conflicted
+++ resolved
@@ -113,10 +113,6 @@
             count++;
             n=n->next;
         }
-<<<<<<< HEAD
-=======
-        //pthread_barrier_wait(&end_step_barrier);
->>>>>>> ecfea56a
         if(debug_flag)printf("[WORKER %i] completed compute_forces %i, processed %i particles\n",targ->thread_id,step,count);
         pthread_barrier_wait(&end_step_barrier);
         //---------------------------------------
@@ -134,12 +130,7 @@
 
         // block on the end barrier
         if(debug_flag)printf("[WORKER %i] completed take_step2 %i, processed %i particles\n",targ->thread_id,step,count);
-<<<<<<< HEAD
-        //pthread_barrier_wait(&end_step_barrier);
-=======
->>>>>>> ecfea56a
-        pthread_barrier_wait(&end_step_barrier);
-        //pthread_barrier_wait(&end_step_barrier);
+        pthread_barrier_wait(&end_step_barrier);
         //---------------------------------------
     } //end for(step)
     return NULL;
