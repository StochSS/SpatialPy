--- conflicted
+++ resolved
@@ -64,12 +64,7 @@
 
         gettimeofday(&stop, NULL);
         if(debug_flag){
-<<<<<<< HEAD
             printf("[SORT] sort complete %lu us\n", (stop.tv_sec - start.tv_sec) * 1000000 + stop.tv_usec - start.tv_usec);
-=======
-            printf("[SORT] sort complete ");
-            printf("took %lu us\n", (stop.tv_sec - start.tv_sec) * 1000000 + stop.tv_usec - start.tv_usec);
->>>>>>> 661164fb
         }
         pthread_barrier_wait(&end_sort_barrier);
     }
