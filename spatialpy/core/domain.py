# SpatialPy is a Python 3 package for simulation of
# spatial deterministic/stochastic reaction-diffusion-advection problems
# Copyright (C) 2019 - 2022 SpatialPy developers.

# This program is free software: you can redistribute it and/or modify
# it under the terms of the GNU GENERAL PUBLIC LICENSE Version 3 as
# published by the Free Software Foundation.

# This program is distributed in the hope that it will be useful,
# but WITHOUT ANY WARRANTY; without even the implied warranty of
# MERCHANTABILITY or FITNESS FOR A PARTICULAR PURPOSE.  See the
# GNU GENERAL PUBLIC LICENSE Version 3 for more details.

# You should have received a copy of the GNU General Public License
# along with this program.  If not, see <http://www.gnu.org/licenses/>.
import copy
import string

from itertools import combinations
from collections import OrderedDict

import numpy
from plotly.offline import init_notebook_mode, iplot
from scipy.spatial import KDTree

from spatialpy.core.geometry import (
    CombinatoryGeometry, Geometry, GeometryAll
)
from spatialpy.core.lattice import (
    Lattice, CartesianLattice, SphericalLattice, CylindricalLattice,
    XMLMeshLattice, MeshIOLattice, StochSSLattice
)
from spatialpy.core.transformation import Transformation
from spatialpy.core.visualization import Visualization
from spatialpy.core.spatialpyerror import DomainError

class Domain():
    """
    Domain class for SpatialPy.  A domain defines points and attributes of a regional space for simulation.

    :param numpoints: Total number of spatial domain points
    :type numpoints: int

    :param xlim: Range of domain along x-axis
    :type xlim: float(2)

    :param ylim: Range of domain along y-axis
    :type ylim: float(2)

    :param zlim: Range of domain along z-axis
    :type zlim: float(2)

    :param rho: Background density for the system
    :type rho: float

    :param c0: Speed of sound for the system
    :type c0: float

    :param P0: Background pressure for the system
    :type P0: float

    :param gravity: Acceleration of gravity for the system.
    :type gravity: float[3]
    """
    def __init__(self, numpoints, xlim, ylim, zlim, rho0=1.0, c0=10, P0=None, gravity=None, actions=None):
        if actions is None:
            actions = []

        self.vertices = numpy.zeros((numpoints, 3), dtype=float)
        self.triangles = None
        self.tetrahedrons = None

        self.actions = actions
        self.on_boundary = None
        self.domain_size = None
        self.tetrahedron_vol = None
        self.dimensions = None

        self.vol = numpy.zeros((numpoints), dtype=float)
        self.mass = numpy.zeros((numpoints), dtype=float)
        self.type_id = numpy.array(["type_UnAssigned"] * numpoints, dtype=object)
        self.nu = numpy.zeros((numpoints), dtype=float)
        self.c = numpy.zeros((numpoints), dtype=float)
        self.rho = numpy.zeros((numpoints), dtype=float)
        self.fixed = numpy.zeros((numpoints), dtype=bool)
        self.listOfTypeIDs = []
        self.typeNdxMapping = None
        self.typeNameMapping = None

        self.rho0 = rho0
        self.c0 = c0
        if P0 is not None:
            self.P0 = P0
        else:
            self.P0 = rho0 * c0**2 # assume gamma of 1, full equation is rho0*c0**2/gamma
        self.gravity = gravity

        self.xlim = xlim
        self.ylim = ylim
        self.zlim = zlim

    def __str__(self):
        pad = "    "
        domain_strs = ["Domain Attributes", "", f"{pad}On Boundary: {self.on_boundary}",
                     f"{pad}Domain Size: {self.domain_size}", f"{pad}RHO_0: {self.rho0}", f"{pad}C_0: {self.c0}",
                     f"{pad}P_0: {self.P0}", f"{pad}Gravity: {self.gravity}", f"{pad}X Limit: {self.xlim}",
                     f"{pad}Y Limit: {self.ylim}", f"{pad}Z Limit: {self.zlim}"]

        print("\n".join(domain_strs))

        self._ipython_display_()

        return ""

    def __set_particle_properties(self, ndx, type_id=None, vol=None,
                                  mass=None, nu=None, rho=None, c=None, fixed=False):
        try:
            if type_id is not None:
                self.type_id[ndx] = str(type_id)
            if vol is not None:
                self.vol[ndx] = float(vol)
            if mass is not None:
                self.mass[ndx] = float(mass)
            if rho is not None:
                self.rho[ndx] = float(rho)
            if nu is not None:
                self.nu[ndx] = float(nu)
            if c is not None:
                self.c[ndx] = float(c)
            self.fixed[ndx] = bool(fixed)
        except ValueError as err:
            raise DomainError(f"Failed to set all properties. Reaseon given: {err}") from err

    def _ipython_display_(self, use_matplotlib=False):
        self.plot_types(width="auto", height="auto", use_matplotlib=use_matplotlib)

    def _get_type_mappings(self):
        self.typeNdxMapping = OrderedDict({"type_UnAssigned": 0})
        self.typeNameMapping = OrderedDict({0: "type_UnAssigned"})

        unique_ids = set(self.type_id)
        for type_id in unique_ids:
            if type_id != "type_UnAssigned":
                index = len(self.typeNdxMapping)
                self.typeNdxMapping[type_id] = index
                self.typeNameMapping[index] = type_id

    def add_fill_action(self, lattice=None, geometry=None, cartesian=None, spherical=None,
                        cylindrical=None, enable=True, apply_action=False, **props):
        r"""
        Create an action that can add particles to the domain.

        :param lattice: Lattice classed used when applying fill actions.
        :type lattice: spatialpy.Lattice

        :param geometry: Geometry classed used when applying fill actions. Defaults to spatialpy.GeometryAll.
        :type geometry: spatialpy.Geometry

        :param cartesian: Arguments used to create a cartesian lattice. Ignored if lattice is set.
        :type cartesian: dict

        :param spherical: Arguments used to create a spherical lattice. Ignored if lattice or cartesian is set.
        :type spherical: dict

        :param cylindrical: Arguments used to create a spherical lattice. Ignored if lattice, cartesian,
            or spherical is set.
        :type cylindrical: dict

        :param enable: Indicates that the action is to be applied by Domain.apply_actions.
        :type enable: bool

        :param apply_action: If true, apply the action, else, add the action to Domain.actions
        :type apply_action: bool

        :param \**props: Additional particle properties passed to :py:meth:`Domain.add_point`.

        :returns: Number of particles added to the domain if apply_action is true, else the fill action.
        :rtype: int | dict

        :raises DomainError: If a lattice wasn't provided or could not be constructed.
        """
        if lattice is None:
            if cartesian is not None:
                lattice = CartesianLattice(**cartesian)
            elif spherical is not None:
                lattice = SphericalLattice(**spherical)
            elif cylindrical is not None:
                lattice = CylindricalLattice(**cylindrical)
            else:
                raise DomainError("Fill actions require a lattice.")

        action = {'type': "fill", 'lattice': lattice, 'enable': enable}
        if geometry is not None:
            action['geometry'] = geometry
        if len(props) > 0:
            action['props'] = props

        if apply_action:
            return self.apply_fill_action(action)
        self.actions.append(action)
        return action

    def add_point(self, point, vol=1, mass=1, type_id="UnAssigned", nu=0, fixed=False, rho=None, c=10):
        """
        Add a single point particle to the domain space.

        :param point: Spatial coordinate vertices of point to be added
        :type point: float(3)

        :param vol: Default volume of particle to be added
        :type vol: float

        :param mass: Default mass of particle to be added
        :type mass: float

        :param type_id: Particle type ID of particle to be craddedeated
        :type type_id: str | int

        :param nu: Default viscosity of particle to be added
        :type nu: float

        :param fixed: True if particle is spatially fixed, else False
        :type fixed: bool

        :param c: Default artificial speed of sound of particle to be added
        :type c: float

        :param rho: Default density of particle to be added
        :type rho: float

        :raises DomainError: Type_id is 0 or type_id contains an invalid character.
        """
        if vol < 0:
            raise DomainError("Volume must be a positive value.")

        if isinstance(type_id, int) and type_id <= 0:
            raise DomainError("Type_id must be a non-zero positive integer or a string.")
        for char in type_id:
            if (char in string.punctuation and char != "_") or char == " ":
<<<<<<< HEAD
                raise DomainError(f"Type_id cannot contain {char}")
        type_id = f"type_{type_id}"
=======
                raise DomainError(f"Type_id cannot contain '{char}'")
        if type_id not in self.typeNdxMapping:
            if "UnAssigned" in type_id:
                self.typeNdxMapping[type_id] = 0
            else:
                self.typeNdxMapping[type_id] = len(self.typeNdxMapping)
>>>>>>> e746070a

        if rho is None:
            rho = mass / vol

        self.type_id = numpy.append(self.type_id, type_id)
        self.vol = numpy.append(self.vol, vol)
        self.mass = numpy.append(self.mass, mass)
        self.nu = numpy.append(self.nu, nu)
        self.c = numpy.append(self.c, c)
        self.rho = numpy.append(self.rho, rho)
        self.fixed = numpy.append(self.fixed, fixed)

        self.vertices = numpy.append(self.vertices, [point], axis=0)

    def add_remove_action(self, geometry=None, enable=True, apply_action=False):
        """
        Create an action that can remove particles from the domain.

        :param geometry: Geometry classed used when applying set actions. Defaults to spatialpy.GeometryAll.
        :type geometry: spatialpy.Geometry

        :param enable: Indicates that the action is to be applied by Domain.apply_actions.
        :type enable: bool

        :param apply_action: If true, apply the action, else, add the action to Domain.actions
        :type apply_action: bool

        :returns: The set action if apply_action is false.
        :rtype: dict
        """
        action = {'type': "remove", 'enable': enable}
        if geometry is not None:
            action['geometry'] = geometry

        if apply_action:
            return self.apply_remove_action(action)
        self.actions.append(action)
        return action

    def add_set_action(self, geometry=None, enable=True, apply_action=False, **props):
        r"""
        Create an action that can set particle properties for particles in the domain.

        :param geometry: Geometry classed used when applying set actions. Defaults to spatialpy.GeometryAll.
        :type geometry: spatialpy.Geometry

        :param enable: Indicates that the action is to be applied by Domain.apply_actions.
        :type enable: bool

        :param apply_action: If true, apply the action, else, add the action to Domain.actions
        :type apply_action: bool

        :param \**props: Additional particle properties passed to :py:meth:`Domain.add_point`.

        :returns: The set action if apply_action is false.
        :rtype: dict

        :raises DomainError: If no additional properties are provided.
        """
        if len(props) <= 0:
            raise DomainError("Set actions require particle properties to set")

        action = {'type': "set", 'props': props, 'enable': enable}
        if geometry is not None:
            action['geometry'] = geometry

        if apply_action:
            return self.apply_set_action(action)
        self.actions.append(action)
        return action

    def apply_actions(self, start=0, end=None, preserve_actions=False):
        """
        Apply domain actions in order from start to end.

        :param start: Starting index for actions (inclusive).
        :type start: int

        :param end: Ending index for actions (exclusive).
        :type end: int

        :param preserve_actions: If False, remove the action after its applied.
        :type preserve_actions: bool

        :raises DomainError: If the action is not supported.
        """
        if end is None:
            end = len(self.actions)

        p_count = 0
        count = end - start
        while count > 0:
            action = self.actions[start]
            if action['enable']:
                if action['type'] == "fill":
                    p_count += self.apply_fill_action(action)
                elif action['type'] == "set":
                    self.apply_set_action(action)
                elif action['type'] == "remove":
                    self.apply_remove_action(action)
                else:
                    raise DomainError(f"Action of type {action['type']} is not currently supported.")

            if preserve_actions or not action['enable']:
                start += 1
            else:
                self.actions.pop(start)
            count -= 1
        return p_count

    def apply_fill_action(self, action):
        """
        Add particles within a region defined by the actions lattice and geometry to the domain.
        Particles will have attributes defined in the actions props.

        :param action: Fill action containing a lattice, geometry, and particle properties.
            Example: {'type': 'fill', 'lattice': lattice_obj, 'geometry':geometry_obj, 'props':{}}
        :type action: dict

        :raises DomainError: If action is not a fill action or is missing a lattice.
        """
        if 'geometry' not in action or action['geometry'] is None:
            action['geometry'] = GeometryAll()
        if 'props' not in action or action['props'] is None:
            action['props'] = {}

        self.validate_action(action, "fill")

        return action['lattice'].apply(self, action['geometry'], **action['props'])

    def apply_remove_action(self, action):
        """
        Remove particles within a domain region defined by the actions geometry.

        :param action: Remove action containing a geometry.
            Example: {'type': 'remove', 'geometry':geometry_obj}
        :type action: dict

        :raises DomainError: If action is not a set action, the actions geometry is an invalid type,
            the action is missing props, or type_id in props contains an invalid character or is an int < 0.
        """
        if 'geometry' not in action or action['geometry'] is None:
            action['geometry'] = GeometryAll()

        self.validate_action(action, "remove")

        # remove the particles that fall within the defined region
        on_boundary = self.find_boundary_points(update=True)
        for v_ndx in range(self.get_num_voxels()):
            if action['geometry'].inside(self.coordinates()[v_ndx, :], on_boundary[v_ndx]):
                self.type_id = numpy.delete(self.type_id, v_ndx, 0)
                self.vol = numpy.delete(self.vol, v_ndx)
                self.mass = numpy.delete(self.mass, v_ndx)
                self.rho = numpy.delete(self.rho, v_ndx)
                self.nu = numpy.delete(self.nu, v_ndx)
                self.c = numpy.delete(self.c, v_ndx)
                self.fixed = numpy.delete(self.fixed, v_ndx)
                self.on_boundary = numpy.delete(self.on_boundary, v_ndx)

    def apply_set_action(self, action):
        """
        Set properties of particles within a domain region defined by the actions geometry.
        Particles will have attributes defined in the actions props.

        :param action: Set action containing a geometry and particle properties.
            Example: {'type': 'set', 'geometry':geometry_obj , 'props':{}}
        :type action: dict

        :raises DomainError: If action is not a set action, the actions geometry is an invalid type,
            the action is missing props, or type_id in props contains an invalid character or is an int < 0.
        """
        if 'geometry' not in action or action['geometry'] is None:
            action['geometry'] = GeometryAll()
        if 'props' not in action or action['props'] is None:
            action['props'] = {}

        self.validate_action(action, "set")

        if "type_id" in action['props']:
            if isinstance(action['props']['type_id'], int) and action['props']['type_id'] <= 0:
                raise DomainError("Type_id must be a non-zero positive integer or a string.")
            for char in action['props']['type_id']:
                if (char in string.punctuation and char != "_") or char == " ":
                    raise DomainError(f"Type_id cannot contain '{char}'")
            action['props']['type_id'] = f"type_{action['props']['type_id']}"

        # apply the properties to all points that fall within the defined region
        on_boundary = self.find_boundary_points(update=True)
        for v_ndx in range(self.get_num_voxels()):
            if action['geometry'].inside(self.coordinates()[v_ndx, :], on_boundary[v_ndx]):
                self.__set_particle_properties(v_ndx, **action['props'])

    def calculate_vol(self):
        """
        Calculate the total volume of the domain.
        """
        self.vol = numpy.zeros((self.vertices.shape[0]), dtype=float)
        if self.tetrahedrons is not None:
            self.tetrahedron_vol = numpy.zeros((self.tetrahedrons.shape[0]), dtype=float)
            for t_ndx in range(self.tetrahedrons.shape[0]):
                v1, v2, v3, v4 = self.tetrahedrons[t_ndx]
                a = self.vertices[v1, :]
                b = self.vertices[v2, :]
                c = self.vertices[v3, :]
                d = self.vertices[v4, :]
                #https://en.wikipedia.org/wiki/Tetrahedron#Volume
                t_vol = numpy.abs(numpy.dot((a - d), numpy.cross((b - d), (c - d))) / 6)
                self.tetrahedron_vol[t_ndx] = t_vol
                self.vol[v1] += t_vol / 4
                self.vol[v2] += t_vol / 4
                self.vol[v3] += t_vol / 4
                self.vol[v4] += t_vol / 4

    def closest_vertex(self, point):
        """
        Find the nearest vertex of a given point in the domain.

        :param point: Target source point
        :type point: float(3)

        :returns: The coordinates of the nearest vertex to the source point.
        :rtype: float(3)
        """
        min_dist = None
        min_vtx = None
        for i in range(self.vertices.shape[0]):
            d = numpy.linalg.norm(self.vertices[i, :] - point)
            if d > 0 and (min_dist is None or d < min_dist):
                min_dist = d
                min_vtx = i
        return min_vtx

    def compile_prep(self):
        """
        Generate the domains list of type ids and check for invalid type_ids and rho values
        in preperation of compiling the simulation files.

        :raises DomainError: If a type_id is not set or rho=0 for a particle.
        """
        self.apply_actions()

        if self.type_id.tolist().count("type_UnAssigned") > 0:
            raise DomainError("Particles must be assigned a type_id.")
        if numpy.count_nonzero(self.rho) < len(self.rho):
            raise DomainError("Rho must be a positive value.")


        self._get_type_mappings()
        self.listOfTypeIDs = list(self.typeNdxMapping.values())

    def coordinates(self):
        """
        Get coordinates within domain.

        :returns: Spatial coordinate vertices of points.
        :rtype: numpy.array
        """
        return self.vertices

    @classmethod
    def create_2D_domain(cls, xlim, ylim, numx, numy, type_id=1, mass=1.0, nu=1.0, rho=None,
                         c=0, fixed=False, enable=True, apply_action=True, **kwargs):
        r"""
        Create a filled 2D domain

        :param xlim: highest and lowest coordinate in the x dimension
        :type xlim: float(2)

        :param ylim: highest and lowest coordinate in the y dimension
        :type ylim: float(2)

        :param numx: number of particle spacing in the x dimension
        :type numx: int

        :param numy: number of particle spacing in the y dimension
        :type numy: int

        :param type_id: default type ID of particles to be created. Defaults to 1
        :type type_id: int

        :param mass: default mass of particles to be created. Defaults to 1.0
        :type mass: float

        :param nu: default viscosity of particles to be created. Defaults to 1.0
        :type nu: float

        :param c: default artificial speed of sound of particles to be created. Defaults to 0.0.
        :type c: float

        :param rho: default density of particles to be created.
        :type rho: float

        :param fixed: spatially fixed flag of particles to be created. Defaults to false.
        :type fixed: bool

        :param enable: Indicates that the action is to be applied by Domain.apply_actions.
        :type enable: bool

        :param apply_action: If true, apply the action, else, add the action to Domain.actions
        :type apply_action: bool

        :param \**kwargs: Additional keyword arguments passed to :py:class:`Domain`.

        :returns: Uniform 2D SpatialPy Domain object.
        :rtype: spatialpy.core.domain.Domain
        """
        x_list = numpy.linspace(xlim[0], xlim[1], numx)
        y_list = numpy.linspace(ylim[0], ylim[1], numy)
        deltax = xlim[1] - xlim[0] if len(x_list) <= 1 else x_list[1] - x_list[0]
        deltay = ylim[1] - ylim[0] if len(y_list) <= 1 else y_list[1] - y_list[0]
        lattice = CartesianLattice(xlim[0], xlim[1], deltax, ymin=ylim[0], ymax=ylim[1], deltay=deltay, deltaz=0)

        numberparticles = numx * numy
        totalvolume = abs(xlim[1] - xlim[0]) * abs(ylim[1] - ylim[0])
        vol = totalvolume / numberparticles
        if vol < 0:
            raise DomainError("Paritcles cannot have 0 volume")
        props = {'type_id': type_id, 'vol': vol, 'mass': mass, 'rho': rho, 'nu': nu, 'c': c, 'fixed': fixed}

        action = {'type': "fill", 'lattice': lattice, 'props': props, 'enable': enable}
        obj = Domain(0, xlim, ylim, (0, 0), actions=[action], **kwargs)
        if apply_action:
            obj.apply_actions()
        return obj

    @classmethod
    def create_3D_domain(cls, xlim, ylim, zlim, numx, numy, numz, type_id=1, mass=1.0, nu=1.0,
                         rho=None, c=0, fixed=False, enable=True, apply_action=True, **kwargs):
        r"""
        Create a filled 3D domain

        :param xlim: highest and lowest coordinate in the x dimension
        :type xlim: float(2)

        :param ylim: highest and lowest coordinate in the y dimension
        :type ylim: float(2)

        :param zlim: highest and lowest coordinate in the z dimension
        :type zlim: float(2)

        :param numx: number of particle spacing in the x dimension
        :type numx: int

        :param numy: number of particle spacing in the y dimension
        :type numy: int

        :param numz: number of particle spacing in the z dimension
        :type numz: int

        :param type_id: default type ID of particles to be created. Defaults to 1
        :type type_id: int

        :param mass: default mass of particles to be created. Defaults to 1.0
        :type mass: float

        :param nu: default viscosity of particles to be created. Defaults to 1.0
        :type nu: float

        :param c: default artificial speed of sound of particles to be created. Defaults to 0.0.
        :type c: float

        :param rho: default density of particles to be created.
        :type rho: float

        :param fixed: spatially fixed flag of particles to be created. Defaults to false.
        :type fixed: bool

        :param enable: Indicates that the action is to be applied by Domain.apply_actions.
        :type enable: bool

        :param apply_action: If true, apply the action, else, add the action to Domain.actions
        :type apply_action: bool

        :param \**kwargs: Additional keyword arguments passed to :py:class:`Domain`.

        :returns: Uniform 3D SpatialPy Domain object.
        :rtype: spatialpy.core.domain.Domain
        """
        x_list = numpy.linspace(xlim[0], xlim[1], numx)
        y_list = numpy.linspace(ylim[0], ylim[1], numy)
        z_list = numpy.linspace(zlim[0], zlim[1], numz)
        lattice = CartesianLattice(
            xlim[0], xlim[1], x_list[1] - x_list[0], ymin=ylim[0], ymax=ylim[1], zmin=zlim[0],
            zmax=zlim[1], deltay=y_list[1] - y_list[0], deltaz=z_list[1] - z_list[0]
        )

        numberparticles = numx * numy * numz
        totalvolume = abs(xlim[1] - xlim[0]) * abs(ylim[1] - ylim[0]) * abs(zlim[1] - zlim[0])
        vol = totalvolume / numberparticles
        if vol < 0:
            raise DomainError("Paritcles cannot have 0 volume")
        props = {'type_id': type_id, 'vol': vol, 'mass': mass, 'rho': rho, 'nu': nu, 'c': c, 'fixed': fixed}

        action = {'type': "fill", 'lattice': lattice, 'props': props, 'enable': enable}
        obj = Domain(0, xlim, ylim, zlim, actions=[action], **kwargs)
        if apply_action:
            obj.apply_actions()
        return obj

    def distance_between_2_vertices(self, start, end):
        """
        Get distance between 2 domain vertices.

        :param start: Starting point
        :type start: float(3)

        :param end: Ending point
        :type end: float(2)

        :returns: a distance measurement between start and end point
        :rtype: float
        """
        return numpy.linalg.norm(self.vertices[start, :] - self.vertices[end, :])

    def fill_with_particles(self, geometry_ivar, deltax, deltay=None, deltaz=None, xmin=None, xmax=None,
                            ymin=None, ymax=None, zmin=None, zmax=None, enable=True, apply_action=True, **kwargs):
        r"""
        Fill a region defined by a cartesian lattice and geometric shape with particles.

        :param geometry_ivar: an instance of a :py:class:`spatialpy.core.geometry.Geometry` subclass. \
                   The 'inside()' method of this object will be used to create add the particles.
        :type geometry_ivar: spatialpy.core.geometry.Geometry

        :param deltax: Distance between particles on the x-axis in a cartesian lattice.
        :type deltax: float

        :param deltay: Distance between particles on the y-axis in a cartesian lattice.
        :type deltay: float

        :param deltaz: Distance between particles on the z-axis in a cartesian lattice.
        :type deltaz: float

        :param xmin: Minimum x value of the bounding box in a cartesian lattice.
        :type xmin: float

        :param xmax: Maximum x value of the bounding box in a cartesian lattice.
        :type xmax: float

        :param ymin: Minimum y value of the bounding box in a cartesian lattice.
        :type ymin: float

        :param ymax: Maximum y value of the bounding box in a cartesian lattice.
        :type ymax: float

        :param zmin: Minimum z value of the bounding box in a cartesian lattice.
        :type zmin: float

        :param zmax: Maximum z value of the bounding box in a cartesian lattice.
        :type zmax: float

        :param enable: Indicates that the action is to be applied by Domain.apply_actions.
        :type enable: bool

        :param apply_action: If true, apply the action, else, add the action to Domain.actions
        :type apply_action: bool

        :param \**kwargs: Additional keyword arguments passed to :py:meth:`Domain.add_point`.

        :returns: The number of particles that were created within this lattice and geometry.
        :rtype: int
        """
        cartesian = {
            "xmin": xmin, "xmax": xmax, "ymin": ymin, "ymax": ymax, "zmin": zmin,
            "zmax": zmax, "deltax": deltax, "deltay": deltay, "deltaz": deltaz,
        }
        return self.add_fill_action(
            geometry=geometry_ivar, cartesian=cartesian, enable=enable, apply_action=apply_action, **kwargs
        )

    def find_boundary_points(self, update=False):
        """
        Find all vertices that exist on boundary.

        :returns: A numpy array indexed by vertices, True for boundary points, else false.
        :rtype: np.ndarray(dtype=bool)
        """
        if update or self.on_boundary is None:
            self.on_boundary = numpy.zeros((self.get_num_voxels()), dtype=bool)
            # exterior triangles are part of one-and-only-one tetrahedron
            if self.triangles is None or self.tetrahedrons is None or \
                    len(self.triangles) == 0 or len(self.tetrahedrons) == 0:
                return self.on_boundary
            triangle_in_tetrahedrons_count = {}
            for i in range(self.tetrahedrons.shape[0]):
                tets = self.tetrahedrons[i, :]
                tets.sort()
                for p in combinations(tets, 3):
                    key = ".".join([str(s) for s in p])
                    if key in triangle_in_tetrahedrons_count:
                        triangle_in_tetrahedrons_count[key] += 1
                    else:
                        triangle_in_tetrahedrons_count[key] = 1
            boundary_points = set({})
            for key, count in triangle_in_tetrahedrons_count.items():
                if count == 1:
                    (a, b, c) = key.split('.')
                    boundary_points.add(int(a))
                    boundary_points.add(int(b))
                    boundary_points.add(int(c))
            for vertex in boundary_points:
                self.on_boundary[vertex] = True
        return self.on_boundary

    def find_h(self):
        """
        Find h value of system.  This value is based off of \
        the particle which has the greatest distance to \
        its nearest neighbor.

        :return: Greatest distance between particle and nearest neighbor.
        :rtype: float
        """
        kdtree = KDTree(self.vertices)
        # Detect nearest neighbor distances for all points
        # since each searched point is already included in
        # the tree, we search 2 nearest neighbors, since
        # the first is just the point itself
        distances, _ = kdtree.query(self.vertices, 2)
        # We only need the distances to the second (non-self) neighbor.
        max_dist = max(distances[:, 1])
        h = 2.2 * max_dist
        return h

    def get_bounding_box(self):
        """
        Get the bounding box of the entire domain.

        :returns: Limits of the bounding box.
        :rtype: tuple(float(2), float(2), float(2))
        """
        xlim = (min(self.vertices[:, 0]), max(self.vertices[:, 0]))
        ylim = (min(self.vertices[:, 1]), max(self.vertices[:, 1]))
        zlim = (min(self.vertices[:, 2]), max(self.vertices[:, 2]))
        return xlim, ylim, zlim

    def get_domain_size(self, update=False):
        """
        Estimate of domain size at each vertex as the average of the
        diameters of the circumradius of the tetrahedrons that vertex
        is a part of.

        :returns: a numpy array containing the mean for each vertex based on all incident cells
        :rtype: numpy.array
        """
        if update or self.domain_size is None:
            _ = self.get_vol()

            if self.tetrahedrons is None:
                return self.domain_size
            # Compute the circumradius of the cells
            cr = numpy.zeros((self.tetrahedrons.shape[0]), dtype=float)
            for i, _ in enumerate(cr):
                t_vtx = self.tetrahedrons[i, :]
                # https://en.wikipedia.org/wiki/Tetrahedron#Circumradius
                a = self.distance_between_2_vertices(t_vtx[0], t_vtx[1])
                A = self.distance_between_2_vertices(t_vtx[2], t_vtx[3])
                b = self.distance_between_2_vertices(t_vtx[0], t_vtx[2])
                B = self.distance_between_2_vertices(t_vtx[1], t_vtx[3])
                c = self.distance_between_2_vertices(t_vtx[0], t_vtx[3])
                C = self.distance_between_2_vertices(t_vtx[1], t_vtx[2])
                R = numpy.sqrt((a*A+b*B+c*C)*(a*A+b*B-c*C)*(a*A-b*B+c*C)*(-a*A+b*B+c*C)) / (24*self.tetrahedron_vol[i])
                cr[i] = R

            # Compute the mean for each vertex based on all incident cells
            self.domain_size = numpy.zeros((self.vertices.shape[0]), dtype=float)
            count = numpy.zeros((self.vertices.shape[0]), dtype=float)
            for tndx in range(self.tetrahedrons.shape[0]):
                for vndx in self.tetrahedrons[tndx, :]:
                    self.domain_size[vndx] += cr[tndx]
                    count[vndx] += 1
            for vndx, _ in enumerate(self.domain_size):
                self.domain_size[vndx] = self.domain_size[vndx] / count[vndx]

        return self.domain_size

    def get_num_voxels(self):
        """
        Get number of voxels in domain.

        :returns: Number of voxels in the domain.
        :rtype: int
        """
        return self.vertices.shape[0]

    def get_type_def(self, type_id):
        """
        Get the C++ type definition for the given type.

        :param type_id: The type_id within the domain.
        :type type_id: str

        :returns: The C++ type definition for the type_id.
        :rtype: str

        :raises DomainError: If the type is not defined within the domain.
        """
        type_id = f"type_{type_id}"
        if type_id not in self.typeNdxMapping:
            errmsg = f"Type_id {type_id} could not be found. "
            errmsg += "Use Domain.set_properties to set the type_id for particles."
            raise DomainError(errmsg)
        return type_id

    def get_vol(self):
        """
        Get the total volume of the domain.

        :returns: Total volume of the system.
        :rtype: float
        """
        if self.vol is None:
            self.calculate_vol()
        return self.vol

    @classmethod
    def import_meshio_object(cls, mesh_obj, subdomain_file=None, type_ids=None, enable=True, apply_action=True):
        """
        Import a python meshio mesh object.

        :param mesh_obj: MeshIO object to import
        :type mesh_obj: meshio.Mesh

        :param subdomain_file: StochSS v1.x subdomain description filename.
        :type subdomain_file: str

        :param type_ids: Mapping of type indecies to type names.
        :type type_ids: dict{str:str}

        :param enable: Indicates that the action is to be applied by Domain.apply_actions.
        :type enable: bool

        :param apply_action: If true, apply the action, else, add the action to Domain.actions
        :type apply_action: bool

        :returns: SpatialPy Domain object created from the meshio object
        :rtype: spatialpy.core.domain.Domain
        """
        lattice = MeshIOLattice(mesh=mesh_obj, subdomain_file=subdomain_file, type_ids=type_ids)
        action = {'type': "fill", 'lattice': lattice, 'enable': enable}
        obj = Domain(0, (0, 0), (0, 0), (0, 0), actions=[action])
        if apply_action:
            obj.apply_actions()
            obj.calculate_vol()
            if not numpy.count_nonzero(obj.vol):
                raise DomainError("Paritcles cannot have 0 volume")
            obj.mass = obj.vol
            obj.rho = obj.mass / obj.vol
        return obj

    def plot_types(self, width=None, height=None, colormap=None, size=None, title=None,
                   included_types_list=None, use_matplotlib=False, return_plotly_figure=False):
        '''
        Plots the domain using plotly. Can only be viewed in a Jupyter Notebook.

        :param width: Width in pixels of output plot box or for matplotlib inches of output plot box. \
        Default=500
        :type width: int

        :param height: Height in pixels of output plot box or for matplotlib inches of output plot box. \
        Default=500
        :type height: int

        :param colormap: colormap to use.  Plotly specification. **valid values:** \
        "Plotly3","Jet","Blues","YlOrRd", "PuRd","BuGn","YlOrBr","PuBuGn","BuPu",\
        "YlGnBu", "PuBu","GnBu","YlGn","Greens","Reds", "Greys","RdPu","OrRd","Purples","Oranges".
        :type colormap: str

        :param size: Size in pixels of the particle
        :type size: int

        :param title: The title of the graph
        :type title: str

        :param included_types_list: A list of ints describing which types to include. By default displays all types.
        :type included_types_list: list

        :param return_plotly_figure: Whether or not to return a figure dictionary of data(graph object traces) \
        and layout options which may be edited by the user.
        :type return_plotly_figure: bool

        :param use_matplotlib: Whether or not to plot the proprties results using matplotlib.
        :type use_matplotlib: bool

        :returns: Plotly figure of domain types if, use_matplotlib=False and return_plotly_figure=True
        :rtype: None or dict
        '''
        if len(self.vertices) == 0:
            raise DomainError("The domain does not contain particles.")

        from spatialpy.core.result import _plotly_iterate # pylint: disable=import-outside-toplevel

        if not use_matplotlib:
            if width in (None, "auto"):
                width = None if width == "auto" else 500
            if height in (None, "auto"):
                height = None if height == "auto" else 500

        if not numpy.count_nonzero(self.vertices[:, 1]):
            self.dimensions = 1
        elif not numpy.count_nonzero(self.vertices[:, 2]):
            self.dimensions = 2
        else:
            self.dimensions = 3

        self._get_type_mappings()

        types = {}
        # Normalize volumes to [0, 1]
        ptp = numpy.ptp(self.vol)
        if ptp == 0:
            vols = numpy.array([0.5] * len(self.vol))
        else:
            vols = (self.vol - numpy.min(self.vol)) / ptp
        for i, type_id in enumerate(self.type_id):
            name = type_id[5:]
            if included_types_list is None or name in included_types_list:
                if name in types:
                    types[name]['points'].append(self.vertices[i])
                    types[name]['data'].append(self.typeNdxMapping[type_id])
                    types[name]['size_scale'] = numpy.append(types[name]['size_scale'], vols[i])
                else:
                    types[name] = {
                        "points": [self.vertices[i]],
                        "data": [self.typeNdxMapping[type_id]],
                        "size_scale": numpy.array([vols[i]])
                    }

        if use_matplotlib:
            if not isinstance(use_matplotlib, dict):
                use_matplotlib = {}
            use_matplotlib['limits'] = (
                (self.xlim[0] - 0.25, self.xlim[1] + 0.25), (self.ylim[0] - 0.25, self.ylim[1] + 0.25)
            )

            # Support for width, height, and title args
            if width not in (None, "auto") and height not in (None, "auto"):
                # TODO: Deprecation warning for width and height
                plot_args = {"figsize": (width, height)}

                if "plot_args" in use_matplotlib:
                    for name, val in use_matplotlib['plot_args'].items():
                        plot_args[name] = val
                use_matplotlib['plot_args'] = plot_args

            base_group_args = {}
            if colormap is not None:
                base_group_args['cmap'] = colormap
                base_group_args['vmin'] = 1 # minimum number of defined types
                base_group_args['vmax'] = len(self.typeNdxMapping) # number of defined types
            if size is not None:
                base_group_args['s'] = size

            if "scatter_args" not in use_matplotlib:
                use_matplotlib['scatter_args'] = {}
            for type_id in self.typeNdxMapping.keys():
                type_id = type_id[5:]
                group_args = base_group_args.copy()
                if type_id in use_matplotlib['scatter_args']:
                    for name, val in use_matplotlib['scatter_args'][type_id].items():
                        group_args[name] = val
                use_matplotlib['scatter_args'][type_id] = group_args

            if title is not None:
                use_matplotlib['title'] = title

            vis_obj = Visualization(data=types)
            vis_obj.plot_scatter(**use_matplotlib)
            return

        if size is None:
            size = 5

        is_2d = self.dimensions == 2

        trace_list = _plotly_iterate(types, size=size, property_name="type",
                                     colormap=colormap, is_2d=is_2d)

        scene = {
            "aspectmode": 'data',
        }
        layout = {"width": width, "height": width, "scene":scene,
                  "xaxis":{"range":self.xlim}, "yaxis":{"range":self.ylim}
                 }

        if title is not None:
            layout["title"] = title

        fig = {"data":trace_list, "layout":layout}

        if return_plotly_figure:
            return fig
        init_notebook_mode(connected=True)
        iplot(fig)
        return

    def preview_actions(self, start=0, end=None, **kwargs):
        r"""
        Preview effects of actions to the domain.

        :param start: Starting index for actions (inclusive).
        :type start: int

        :param end: Ending index for actions (exclusive).
        :type end: int

        :param \**kwargs: Additional keyword arguments passed to :py:meth:`Domain.plot_types`.
        """
        domain = copy.deepcopy(self)
        _ = domain.apply_actions(start=start, end=end)
        domain.plot_types(**kwargs)
        del domain

    @classmethod
    def read_msh_file(cls, filename, subdomain_file=None, type_ids=None, enable=True, apply_action=True):
        """
        Read a Gmsh style .msh file

        :param filename: Filename of gmsh file
        :type filename: str

        :param subdomain_file: StochSS v1.x subdomain description filename.
        :type subdomain_file: str

        :param type_ids: Mapping of type indecies to type names.
        :type type_ids: dict{str:str}

        :param enable: Indicates that the action is to be applied by Domain.apply_actions.
        :type enable: bool

        :param apply_action: If true, apply the action, else, add the action to Domain.actions
        :type apply_action: bool

        :returns: SpatialPy Domain object created from the mesh file.
        :rtype: spatialpy.core.domain.Domain
        """
        lattice = MeshIOLattice(filename=filename, subdomain_file=subdomain_file, type_ids=type_ids)
        action = {'type': "fill", 'lattice': lattice, 'enable': enable}
        obj = Domain(0, (0, 0), (0, 0), (0, 0), actions=[action])
        if apply_action:
            obj.apply_actions()
            obj.calculate_vol()
            if not numpy.count_nonzero(obj.vol):
                raise DomainError("Paritcles cannot have 0 volume")
            obj.mass = obj.vol
            obj.rho = obj.mass / obj.vol
        return obj

    @classmethod
    def read_stochss_domain(cls, filename, enable=True, apply_action=True):
        """
        Read a StochSS Domain (.domn) file or pull a StochSS Domain from a StochSS Spatial Model (.smdl) file.

        :param filename: Name of file to read.
        :type filename: str

        :param enable: Indicates that the action is to be applied by Domain.apply_actions.
        :type enable: bool

        :param apply_action: If true, apply the action, else, add the action to Domain.actions
        :type apply_action: bool

        :returns: SpatialPy Domain object created from StochSS domain.
        :rtype: spatialpy.core.domain.Domain
        """
        action = {'type': "fill", 'lattice': StochSSLattice(filename), 'enable': enable}
        obj = Domain(0, (0, 0), (0, 0), (0, 0), actions=[action])
        if apply_action:
            obj.apply_actions()
        return obj

    def read_stochss_subdomain_file(self, filename, type_ids=None):
        """
        Read a .txt file that conains the StochSS v1.x spatial subdomain descriptions.

        :param filename: StochSS v1.x subdomain description filename.
        :type filename: str

        :param type_ids: Mapping of type indecies to type names.
        :type type_ids: dict{str:str}

        :raises DomainError: Domain file could not be read or type_id contains an invalid character.
        """
        with open(filename,'r', encoding="utf-8") as file_obj:
            for lnum, line in enumerate(file_obj):
                try:
                    (ndx, type_id) = line.rstrip().split(',')

                    type_id = f"type_{type_id if type_ids is None else type_ids[type_id]}"
                    for char in type_id:
                        if (char in string.punctuation and char != "_") or char == " ":
                            raise DomainError(f"Type_id cannot contain {char}")

                    self.type_id[int(ndx)] = type_id

                except ValueError as err:
                    raise DomainError(f"Could not read in subdomain file, error on line {lnum}: {line}") from err

    @classmethod
    def read_xml_mesh(cls, filename, subdomain_file=None, type_ids=None, enable=True, apply_action=True):
        """
        Read a FEniCS/dolfin style XML mesh file

        :param filename: Name of file to read.
        :type filename: str

        :param subdomain_file: StochSS v1.x subdomain description filename.
        :type subdomain_file: str

        :param type_ids: Mapping of type indecies to type names.
        :type type_ids: dict{str:str}

        :param enable: Indicates that the action is to be applied by Domain.apply_actions.
        :type enable: bool

        :param apply_action: If true, apply the action, else, add the action to Domain.actions
        :type apply_action: bool

        :returns: SpatialPy Domain object created from xml mesh.
        :rtype: spatialpy.core.domain.Domain
        """
        lattice = XMLMeshLattice(filename, subdomain_file=subdomain_file, type_ids=type_ids)
        action = {'type': "fill", 'lattice': lattice, 'enable': enable}
        obj = Domain(0, (0, 0), (0, 0), (0, 0), actions=[action])
        if apply_action:
            obj.apply_actions()
            obj.calculate_vol()
            if not numpy.count_nonzero(obj.vol):
                raise DomainError("Paritcles cannot have 0 volume")
            obj.mass = obj.vol
            obj.rho = obj.mass / obj.vol
        return obj

    def set_properties(self, geometry_ivar, type_id, vol=None, mass=None, nu=None,
                       rho=None, c=None, fixed=False, enable=True, apply_action=True):
        """
        Add a type definition to the domain. By default, all regions are set to type 0.

        :param geometry_ivar: an instance of a :py:class:`spatialpy.core.geometry.Geometry` subclass. \
                   The 'inside()' method of this object will be used to assign properties to points.
        :type geometry_ivar: spatialpy.core.geometry.Geometry

        :param type_id: The identifier for this type.
        :type type_id: str | int

        :param vol: The volume of each particle in the type.
        :type vol: float

        :param mass: The mass of each particle in the type.
        :type mass: float

        :param rho: The density of each particle in the type.
        :type rho: float

        :param nu: The viscosity of each particle in the type.
        :type nu: float

        :param c: The artificial speed of sound of each particle in the type.
        :type c: float

        :param fixed: Are the particles in this type immobile.
        :type fixed: bool

        :param enable: Indicates that the action is to be applied by Domain.apply_actions.
        :type enable: bool

        :param apply_action: If true, apply the action, else, add the action to Domain.actions
        :type apply_action: bool

        :raises DomainError: Type_id is 0 or type_id contains an invalid character.
        """
        props = {
            'type_id': type_id, 'vol': vol, 'mass': mass, 'nu': nu, 'rho': rho, 'c': c, 'fixed': fixed
        }
        self.add_set_action(geometry=geometry_ivar, enable=enable, apply_action=apply_action, **props)

    def validate_action(self, action, coverage):
        """
        Validate a domain action.

        :param action: Domain action to be validated.
        :type action: dict

        :param coverage: Scope of the validation.  Accepted values: 'fill', 'set', 'remove'.
        :type coverage: str

        :raises DoaminError: If one of the following conditions are met: The action is an invalid type.
            The action's geometry, lattice or props are not a valid type.
        """
        if not isinstance(action, dict):
            raise DomainError("Actions must be of type dict.")

        if coverage in ("set", "remove"):
            g_type = type(action['geometry']).__name__
            if not (isinstance(action['geometry'], (Geometry, CombinatoryGeometry, Transformation)) or \
                                            g_type in ("Geometry", "CombinatoryGeometry", "Transformation")):
                raise DomainError(
                    f"A {action['type']} action's geometry must be of type 'Geometry' or 'Transformation' not {g_type}"
                )

        if coverage == "fill":
            if action['type'] != "fill":
                raise DomainError(f"The action's type must be 'fill' not '{action['type']}'.")

            if action['lattice'] is None:
                raise DomainError("Fill actions must have a lattice.")
            l_type = type(action['lattice']).__name__
            if not (isinstance(action['lattice'], (Lattice, Transformation)) or \
                                                    l_type in ("Lattice", "Transformation")):
                raise DomainError(
                    f"A fill action's lattice must be of type 'Lattice' or 'Transformation' not {l_type}"
                )

        if coverage == "set":
            if action['type'] != "set":
                raise DomainError(f"The action's type must be 'set' not '{action['type']}'.")

            if action['props'] is None or action['props'] == {}:
                raise DomainError("Set actions must have a props.")

        if coverage == "remove":
            if action['type'] != "remove":
                raise DomainError(f"The action's type must be 'remove' not '{action['type']}'.")

        if coverage in ("fill", "set"):
            if action['props'] is not None and not isinstance(action['props'], dict):
                raise DomainError(f"An action's kwargs must be of type dict not {type(action['props'])}")<|MERGE_RESOLUTION|>--- conflicted
+++ resolved
@@ -237,17 +237,8 @@
             raise DomainError("Type_id must be a non-zero positive integer or a string.")
         for char in type_id:
             if (char in string.punctuation and char != "_") or char == " ":
-<<<<<<< HEAD
-                raise DomainError(f"Type_id cannot contain {char}")
+                raise DomainError(f"Type_id cannot contain '{char}'")
         type_id = f"type_{type_id}"
-=======
-                raise DomainError(f"Type_id cannot contain '{char}'")
-        if type_id not in self.typeNdxMapping:
-            if "UnAssigned" in type_id:
-                self.typeNdxMapping[type_id] = 0
-            else:
-                self.typeNdxMapping[type_id] = len(self.typeNdxMapping)
->>>>>>> e746070a
 
         if rho is None:
             rho = mass / vol
@@ -1138,7 +1129,7 @@
                     type_id = f"type_{type_id if type_ids is None else type_ids[type_id]}"
                     for char in type_id:
                         if (char in string.punctuation and char != "_") or char == " ":
-                            raise DomainError(f"Type_id cannot contain {char}")
+                            raise DomainError(f"Type_id cannot contain '{char}'")
 
                     self.type_id[int(ndx)] = type_id
 
