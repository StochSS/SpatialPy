# SpatialPy is a Python 3 package for simulation of
# spatial deterministic/stochastic reaction-diffusion-advection problems
# Copyright (C) 2019 - 2022 SpatialPy developers.

# This program is free software: you can redistribute it and/or modify
# it under the terms of the GNU GENERAL PUBLIC LICENSE Version 3 as
# published by the Free Software Foundation.

# This program is distributed in the hope that it will be useful,
# but WITHOUT ANY WARRANTY; without even the implied warranty of
# MERCHANTABILITY or FITNESS FOR A PARTICULAR PURPOSE.  See the
# GNU GENERAL PUBLIC LICENSE Version 3 for more details.

# You should have received a copy of the GNU General Public License
# along with this program.  If not, see <http://www.gnu.org/licenses/>.

#This module defines a model that simulates a discrete, stoachastic, mixed biochemical reaction network in python.

import math
from collections import OrderedDict

import numpy
import scipy

from spatialpy.core.timespan import TimeSpan
from spatialpy.solvers.build_expression import BuildExpression

from spatialpy.core.spatialpyerror import ModelError

def export_StochSS(spatialpy_model, filename=None, return_stochss_model=False):
    """
    SpatialPy model to StochSS converter

    :param spatialpy_model: SpatialPy model to be converted to StochSS
    :type spatialpy_model: spatialpy.core.model.Model

    :param filename: Path to the exported stochss model
    :type filename: str

    :param return_stochss_model: Whether or not to return the model
    :type return_stochss_model: bool

    :returns: Filename for JSON-formatted .smdl file for use with StochSS platform.
    :rtype: string
    """
    try:
        from spatialpy.stochss.stochss_export import export # pylint: disable=import-outside-toplevel
    except ImportError as err:
        raise ImportError('StochSS export conversion not imported successfully') from err

    return export(spatialpy_model, path=filename, return_stochss_model=return_stochss_model)

class Model():
    """
    Representation of a spatial biochemical model.

    :param name: Name of the model
    :type name: str
    """
    reserved_names = ['vol', 't']
    special_characters = ['[', ']', '+', '-', '*', '/', '.', '^']

    def __init__(self, name="spatialpy"):
        # The name that the model is referenced by (should be a String)
        self.name = name

        ######################
        # Dictionaries with Species, Reactions and Parameter objects.
        # Species, Reaction, and Parameter names are used as keys.
        self.listOfParameters = OrderedDict()
        self.listOfSpecies    = OrderedDict()
        self.listOfReactions  = OrderedDict()

        ######################
        # Dict that holds flattended parameters and species for
        # evaluation of expressions in the scope of the model.
        self.namespace = OrderedDict([])
        self.species_map = {}

        ######################
        self.domain = None
        self.listOfDiffusionRestrictions = {}
        self.listOfDataFunctions = []
        self.listOfInitialConditions = []
        self.listOfBoundaryConditions = []

        ######################
        self.staticDomain = True
        self.enable_rdme = True
        self.enable_pde = True

        ######################
        self.tspan = None

        ######################
        # Expression utility used by the solver
        # Should be None until the solver is compiled
        self.expr = None
        self.u0 = None

    def __str__(self):
        try:
            self.__update_diffusion_restrictions()
        except Exception:
            pass
        self.__resolve_parameters()
        divider = f"\n{'*'*10}\n"

        def decorate(header):
            return f"\n{divider}{header}{divider}"

        print_string = f"{self.name}"
        if len(self.listOfSpecies):
            print_string += decorate("Species")
            for _, species in self.listOfSpecies.items():
                print_string += f"\n{str(species)}"
        if self.listOfInitialConditions:
            print_string += decorate("Initial Conditions")
            for initial_condition in self.listOfInitialConditions:
                print_string += f"\n{str(initial_condition)}"
        if len(self.listOfDiffusionRestrictions):
            print_string += decorate("Diffusion Restrictions")
            for species, types in self.listOfDiffusionRestrictions.items():
                print_string += f"\n{species.name} is restricted to: {str(types)}"
        if len(self.listOfParameters):
            print_string += decorate("Parameters")
            for _, parameter in self.listOfParameters.items():
                print_string += f"\n{str(parameter)}"
        if len(self.listOfReactions):
            print_string += decorate("Reactions")
            for _, reaction in self.listOfReactions.items():
                print_string += f"\n{str(reaction)}"
        print(print_string)

        if self.domain is not None:
            print(decorate("Domain"))
            print(f"\n{str(self.domain)}")

        return ""

    def __ne__(self, other):
        return not self.__eq__(other)

    def __eq__(self, other):
        return self.listOfParameters == other.listOfParameters and \
            self.listOfSpecies == other.listOfSpecies and \
            self.listOfReactions == other.listOfReactions and \
            self.name == other.name

    def __problem_with_name(self, name):
        if name in Model.reserved_names:
            errmsg = f'Name "{name}" is unavailable. It is reserved for internal SpatialPy use. '
            errmsg += f'Reserved Names: ({Model.reserved_names}).'
            raise ModelError(errmsg)
        if name in self.listOfSpecies:
            raise ModelError(f'Name "{name}" is unavailable. A species with that name exists.')
        if name in self.listOfParameters:
            raise ModelError(f'Name "{name}" is unavailable. A parameter with that name exists.')
        if name.isdigit():
            raise ModelError(f'Name "{name}" is unavailable. Names must not be numeric strings.')
        for special_character in Model.special_characters:
            if special_character in name:
                errmsg = f'Name "{name}" is unavailable. '
                errmsg += f'Names must not contain special characters: {Model.special_characters}.'
                raise ModelError(errmsg)

    def __apply_initial_conditions(self):
        # initalize
        num_spec = self.get_num_species()
        num_vox = self.domain.get_num_voxels()
        self.u0 = numpy.zeros((num_spec, num_vox))
        # apply initial condition functions
        for init_cond in self.listOfInitialConditions:
            init_cond.apply(self)

    def __create_dependency_graph(self):
        # We cannot safely generate a dependency graph (without attempting to analyze the
        # propensity string itself) if the model contains custom propensities.
        mass_action_model = True
        for reaction in self.listOfReactions.values():
            if not reaction.massaction:
                raw_graph = numpy.ones((self.get_num_reactions(),
                    self.get_num_reactions() + self.get_num_species()))
                mass_action_model = False

        if mass_action_model:
            raw_graph = numpy.zeros((self.get_num_reactions(),
                self.get_num_reactions() + self.get_num_species()))
            species_map = self.species_map

            involved_species = []
            reactants = []
            for reaction in self.listOfReactions.values():
                temp = []
                temp2 = []
                for species in reaction.reactants:
                    temp.append(species_map[species])
                    temp2.append(species_map[species])
                for species in reaction.products:
                    temp.append(species_map[species])
                involved_species.append(temp)
                reactants.append(temp2)

            species_to_reactions = []
            for species in self.listOfSpecies.values():
                temp = []
                for j, x in enumerate(reactants):
                    if species_map[species] in x:
                        temp.append(j)
                species_to_reactions.append(temp)

            reaction_to_reaction = []
            for reaction in self.listOfReactions.values():
                temp = []
                for species in reaction.reactants:
                    if species_to_reactions[species_map[species]] not in temp:
                        temp = temp + species_to_reactions[species_map[species]]

                for species in reaction.products:
                    if species_to_reactions[species_map[species]] not in temp:
                        temp = temp + species_to_reactions[species_map[species]]

                temp = list(set(temp))
                reaction_to_reaction.append(temp)

            # Populate raw_graph
            for j, spec in enumerate(species_to_reactions):
                for species in spec:
                    raw_graph[species, j] = 1

            for i, reac in enumerate(reaction_to_reaction):
                for reaction in reac:
                    raw_graph[reaction, self.get_num_species() + i] = 1
        try:
            dep_graph = scipy.sparse.csc_matrix(raw_graph)
        except Exception:
            dep_graph = raw_graph

        return dep_graph

    def __create_stoichiometric_matrix(self):
        if self.get_num_reactions() > 0:
            raw_matrix = numpy.zeros((self.get_num_species(), self.get_num_reactions()))
            for i, reaction in enumerate(self.listOfReactions.values()):
                reactants = reaction.reactants
                products  = reaction.products

                for species in reactants:
                    raw_matrix[self.species_map[species], i] -= reactants[species]
                for species in products:
                    raw_matrix[self.species_map[species], i] += products[species]

            matrix = scipy.sparse.csc_matrix(raw_matrix)
        else:
            matrix = numpy.zeros((self.get_num_species(), self.get_num_reactions()))

        return matrix

    def __get_expression_utility(self):
        base_namespace = {
            **{name: name for name in math.__dict__},
            **self.sanitized_species_names(),
            **self.sanitized_parameter_names(),
            **self.sanitized_data_function_names(),
            **{name: name for name in self.reserved_names}
        }
        self.expr = BuildExpression(namespace=base_namespace, blacklist=["="], sanitize=True)

    def __update_diffusion_restrictions(self):
        for species in self.listOfSpecies.values():
            if isinstance(species.restrict_to, list):
                self.listOfDiffusionRestrictions[species] = species.restrict_to
            elif isinstance(species.restrict_to, str):
                self.listOfDiffusionRestrictions[species] = [species.restrict_to]

    def _ipython_display_(self, use_matplotlib=False):
        if self.domain is None:
            print(self)
        else:
            self.domain.plot_types(width="auto", height="auto", use_matplotlib=use_matplotlib)

    def __resolve_parameters(self):
        self.update_namespace()
        for param in self.listOfParameters:
            self.listOfParameters[param]._evaluate(self.namespace) # pylint: disable=protected-access

    def update_namespace(self):
        """
        Create a dict with flattened parameter and species objects.
        """
<<<<<<< HEAD
        for param in self.listOfParameters:
            self.namespace[param]=self.listOfParameters[param].value
=======
        try:
            self.tspan.validate(coverage="all")
        except TimespanError as err:
            raise ModelError(f"Failed to validate timespan. Reason given: {err}") from err
>>>>>>> a90611d0

    def add_domain(self, domain):
        """
        Add a spatial domain to the model

        :param domain: The Domain object to be added to the model
        :type domain: spatialpy.core.domain.Domain

        :raises ModelError: Invalid Domain object
        """
        from spatialpy.core.domain import Domain # pylint: disable=import-outside-toplevel
        if not isinstance(domain,Domain) and type(domain).__name__ != 'Domain':
            raise ModelError("Unexpected parameter for add_domain. Parameter must be a Domain.")

        self.domain = domain

    def add_species(self, obj):
        """
        Adds a species, or list of species to the model. Will return the added object upon success.

        :param obj: The species or list of species to be added to the model object.
        :type obj: spatialpy.core.species.Species | list(spatialpy.core.species.Species

        :returns: Species object which was added to the model.
        :rtype: spatialpy.core.species.Species | list(spatialpy.core.species.Species)

        :raises ModelError: If obj is not a spatialpy.core.species.Species
        """
        from spatialpy.core.species import Species # pylint: disable=import-outside-toplevel
        if isinstance(obj, list):
            for species in obj:
                self.add_species(species)
        elif isinstance(obj, Species) or type(obj).__name__ == 'Species':
            self.__problem_with_name(obj.name)
            self.species_map[obj] = len(self.listOfSpecies)
            self.listOfSpecies[obj.name] = obj
        else:
            raise ModelError("Unexpected parameter for add_species. Parameter must be Species or list of Species.")
        return obj

    def delete_species(self, obj):
        """
        Remove a Species from model.listOfSpecies.

        :param obj: Species object to be removed
        :type obj: spatialpy.core.species.Species
        """
        self.listOfSpecies.pop(obj) # raises key error if param is missing

    def delete_all_species(self):
        """
        Remove all species from model.listOfSpecies.
        """
        self.listOfSpecies.clear()

    def get_species(self, sname):
        """
        Returns target species from model as object.

        :param sname: name of species to be returned.
        :type sname: str

        :returns: The Species objected represented by given 'sname'
        :rtype: spatialpy.core.species.Species

        :raises ModelError: if the model does not contain the requested species
        """
        try:
            return self.listOfSpecies[sname]
        except KeyError as err:
            raise ModelError(f"No species named {sname}") from err

    def get_all_species(self):
        """
        Returns a dictionary of all species in the model using names as keys.

        :returns: A dictionary of all species in the form of {"species_name":Species_object}
        :rtype: dict
        """
        return self.listOfSpecies

    def get_num_species(self):
        """
        Returns total number of different species contained in the model.

        :returns: Number of different species in the model.
        :rtype: int
        """
        return len(self.listOfSpecies)

    def sanitized_species_names(self):
        """
        Generate a dictionary mapping user chosen species names to simplified formats which will be used
        later on by SpatialPySolvers evaluating reaction propensity functions.

        :returns: the dictionary mapping user species names to their internal SpatialPy notation.
        :rtype: dict
        """
        species_name_mapping = OrderedDict([])
        for i, name in enumerate(self.listOfSpecies.keys()):
            species_name_mapping[name] = f'x[{i}]'
        return species_name_mapping

    def add_initial_condition(self, init_cond):
        """
        Add an initial condition object to the initialization of the model.

        :param init_cond: Initial condition to be added
        :type init_cond: spatialpy.core.initialcondition.InitialCondition
        """
        self.listOfInitialConditions.append(init_cond)

    def add_parameter(self,params):
        """
        Add Parameter(s) to model.listOfParameters. Input can be either a single
        Parameter object or a list of Parameter objects.

        :param params: Parameter object or list of Parameters to be added.
        :type params: spatialpy.core.parameter.Parameter | list(spatialpy.core.parameter.Parameter)

        :returns: Parameter object which has been added to the model.
        :rtype: spatialpy.core.parameter.Parameter | list(spatialpy.core.parameter.Parameter)

        :raises ModelError: if obj is not a spatialpy.core.parameter.Parameter
        """
        from spatialpy.core.parameter import Parameter # pylint: disable=import-outside-toplevel
        if isinstance(params,list):
            for param in params:
                self.add_parameter(param)
        elif isinstance(params, Parameter) or  type(params).__name__ == 'Parameter':
            self.__problem_with_name(params.name)
            self.update_namespace()
            params._evaluate(self.namespace) # pylint: disable=protected-access
            self.listOfParameters[params.name] = params
        else:
            errmsg = f"Parameter '{params.name}' needs to be of type '{Parameter}', it is of type '{params}'"
            raise ModelError(errmsg)
        return params

    def delete_parameter(self, obj):
        """
        Remove a Parameter from model.listOfParameters.

        :param obj: Parameter object to be removed
        :type obj: spatialpy.core.parameter.Parameter
        """
        self.listOfParameters.pop(obj)

    def delete_all_parameters(self):
        """
        Remove all parameters from model.listOfParameters.
        """
        self.listOfParameters.clear()

    def get_parameter(self, pname):
        """
        Return the Parameter object from model associated with 'pname'

        :param pname: Name of parameter to be returned
        :type pname: str

        :returns: The Parameter object represented in the model by 'pname'
        :rtype: Spatialpy.core.parameter.Parameter

        :raises ModelError: No parameter named {pname}
        """
        try:
            return self.listOfParameters[pname]
        except KeyError as err:
            raise ModelError(f"No parameter named {pname}") from err

    def get_all_parameters(self):
        """
        Return a dictionary of all model parameters, indexed by name.

        :returns: A dictionary of all model parameters in the form {'param_name':param_obj}
        :rtype: dict
        """
        return self.listOfParameters

    def sanitized_parameter_names(self):
        """
        Generate a dictionary mapping user chosen parameter names to simplified formats which will be used
        later on by SpatialPySolvers evaluating reaction propensity functions.

        :returns: the dictionary mapping user parameter names to their internal SpatialPy notation.
        :rtype: dict
        """
        parameter_name_mapping = OrderedDict()
        for i, name in enumerate(self.listOfParameters.keys()):
            if name not in parameter_name_mapping:
                parameter_name_mapping[name] = f'P{i}'
        return parameter_name_mapping

    def add_reaction(self, reacs):
        """
        Add Reaction(s) to the model. Input can be single instance, a list of instances
        or a dict with name, instance pairs.

        :param reacs: Reaction or list of Reactions to be added.
        :type reacs: spatialpy.core.reaction.Reaction | list(spatialpy.core.reaction.Reaction)

        :returns: The Reaction object(s) added to the model
        :rtype: spatialpy.core.reaction.Reaction | list(spatialpy.core.reaction.Reaction)

        :raises ModelError: if obj is not a spatialpy.core.reaction.Reaction
        """
        from spatialpy.core.reaction import Reaction # pylint: disable=import-outside-toplevel
        if isinstance(reacs, list):
            for reaction in reacs:
                self.add_reaction(reaction)
        elif isinstance(reacs, Reaction) or type(reacs).__name__ == "Reaction":
            self.__problem_with_name(reacs.name)
            reacs.initialize(self)
            self.listOfReactions[reacs.name] = reacs
        else:
            raise ModelError("add_reaction() takes a spatialpy.Reaction object or list of objects")
        return reacs

    def delete_reaction(self, obj):
        """
        Remove reaction from model.listOfReactions

        :param obj: Reaction to be removed.
        :type obj: spatialpy.core.reaction.Reaction
        """
        self.listOfReactions.pop(obj)

    def delete_all_reactions(self):
        """
        Remove all reactions from model.listOfReactions.
        """
        self.listOfReactions.clear()

    def get_reaction(self, rname):
        """
        Retrieve a reaction object from the model by name

        :param rname: name of the reaction to be returned
        :type rname: str

        :returns: The Reaction Object in the model represented by 'rname'
        :rtype: spatialpy.core.reaction.Reaction

        :raises ModelError: Could not find reaction
        """
        try:
            return self.listOfReactions[rname]
        except KeyError as err:
            raise ModelError(f"No reaction named {rname}") from err

    def get_all_reactions(self):
        """
        Returns a dictionary of all model reactions using names as keys.

        :returns: A dictionary of reactions in the form of {'react_name':react_obj}
        :rtype: dict
        """
        return self.listOfReactions

    def get_num_reactions(self):
        """
        Returns the number of reactions in this model.

        :returns: The total number of different reactions in the model.
        :rtype: int
        """
        return len(self.listOfReactions)

    def add_boundary_condition(self, bound_cond):
        """
        Add an boundary condition object to the model.

        :param bound_cond: Boundary condition to be added
        :type bound_cond: spatialpy.core.boundarycondition.BoundaryCondition
        """
        bound_cond.model = self
        self.listOfBoundaryConditions.append(bound_cond)

    def add_data_function(self, data_function):
        """
        Add a scalar spatial function to the simulation. This is useful if you have a
        spatially varying input to your model. Argument is a instances of subclass of the
        spatialpy.DataFunction class. It must implement a function 'map(point)' which takes a
        the spatial positon 'point' as an array, and it returns a float value.

        :param data_function: Data function to be added.
        :type data_function: spatialpy.DataFunction

        :returns: DataFunction object(s) added tothe model.
        :rtype: spatialpy.core.datafunction.DataFunction | list(spatialpy.core.datafunction.DataFunction)

        :raises ModelError: Invalid DataFunction
        """
        from spatialpy.core.datafunction import DataFunction # pylint: disable=import-outside-toplevel
        if isinstance(data_function, list):
            for data_fn in data_function:
                self.add_data_function(data_fn)
        elif isinstance(data_function, DataFunction) or type(data_function).__name__ == 'DataFunction':
            self.__problem_with_name(data_function.name)
            self.listOfDataFunctions.append(data_function)
        else:
            errmsg = "Unexpected parameter for add_data_function. "
            errmsg += "Parameter must be DataFunction or list of DataFunctions."
            raise ModelError(errmsg)
        return data_function

    def sanitized_data_function_names(self):
        """
        Generate a dictionary mapping user chosen data function names to simplified formats which will be used
        later on by SpatialPySolvers evaluating reaction propensity functions.

        :returns: the dictionary mapping user data function names to their internal SpatialPy notation.
        :rtype: dict
        """
        data_fn_name_mapping = OrderedDict([])
        for i, data_fn in enumerate(self.listOfDataFunctions):
            data_fn_name_mapping[data_fn.name] = f'data_fn[{i}]'
        return data_fn_name_mapping

    def set_timesteps(self, output_interval, num_steps, timestep_size=None):
        """
        Set the simlation time span parameters.

        :param output_interval: size of each output timestep in seconds
        :type output_interval:  float

        :param num_steps: total number of steps to take. Note: the number of output times will be num_steps+1 \
        as the first output will be at time zero.
        :type num_steps: int

        :param timestep_size: Size of each timestep in seconds
        :type timestep_size: float
        """
        self.tspan = TimeSpan.arange(
            output_interval, t=num_steps * output_interval, timestep_size=timestep_size
        )

    def timespan(self, time_span, timestep_size=None):
        """
        Set the time span of simulation. The SSA-SDPD engine does not support
        non-uniform timespans.

        :param tspan: Evenly-spaced list of times at which to sample the species populations during the simulation.
        :type tspan: numpy.ndarray

        :param timestep_size: Size of each timestep in seconds
        :type timestep_size: float
        """
        if isinstance(time_span, TimeSpan) or type(time_span).__name__ == "TimeSpan":
            self.tspan = time_span
            if timestep_size is not None:
                self.tspan.timestep_size = timestep_size
                self.tspan.validate(coverage="all")
        else:
            self.tspan = TimeSpan(time_span, timestep_size=timestep_size)

    def compile_prep(self):
        """
        Make sure all paramters are evaluated to scalars, update the models diffusion restrictions,
        create the models expression utility, and generate the domain list of type ids in preperation
        of compiling the simulation files.

        :returns: The stoichiometric and dependency_graph
        :rtype: tuple

        :raises ModelError: Timestep size exceeds output frequency or Model is missing a domain
        """
        try:
            self.tspan.validate(coverage="all")
        except TimeSpan as err:
            raise ModelError(f"Failed to validate timespan. Reason given: {err}") from err

        if self.domain is None:
            raise ModelError("The model's domain is not set.  Use 'add_domain()'.")
        self.domain.compile_prep()
        
        self.__update_diffusion_restrictions()
        self.__apply_initial_conditions()
        self.__resolve_parameters()

        sanitized_params = self.sanitized_parameter_names()
        for species in self.listOfSpecies.values():
            diff_coeff = species.diffusion_coefficient
            if isinstance(diff_coeff, str):
                if diff_coeff not in sanitized_params:
                    raise ModelError(f"Parameterm {diff_coeff} doesn't exist.")
                species.diffusion_coefficient = sanitized_params[diff_coeff]

        self.__get_expression_utility()
        stoich_matrix = self.__create_stoichiometric_matrix()
        dep_graph = self.__create_dependency_graph()

        return stoich_matrix, dep_graph

    def run(self, number_of_trajectories=1, seed=None, timeout=None,
            number_of_threads=None, debug_level=0, debug=False, profile=False):
        """
        Simulate the model. Returns a result object containing simulation results.

        :param number_of_trajectories: How many trajectories should be run.
        :type number_of_trajectories: int

        :param seed: The random seed given to the solver.
        :type seed: int

        :param timeout: Number of seconds for simulation to run.  Simulation will be
                        killed upon reaching timeout.
        :type timeout: int

        :param number_of_threads: The number threads the solver will use.
        :type number_of_threads: int

        :param debug_level: Level of output from the solver: 0, 1, or 2. Default: 0.
        :type debug_level: int

        :param debug: Optional flag to print out additional debug info during simulation.
        :type debug: bool

        :param profile: Optional flag to print out addtional performance profiling for simulation.
        :type profile: bool

        :returns: A SpatialPy Result object containing simulation data.
        :rtype: spatialpy.core.result.Result
        """
        from spatialpy.solvers.solver import Solver # pylint: disable=import-outside-toplevel

        sol = Solver(self, debug_level=debug_level)

        return sol.run(number_of_trajectories=number_of_trajectories, seed=seed, timeout=timeout,
                       number_of_threads=number_of_threads, debug=debug, profile=profile)<|MERGE_RESOLUTION|>--- conflicted
+++ resolved
@@ -288,15 +288,8 @@
         """
         Create a dict with flattened parameter and species objects.
         """
-<<<<<<< HEAD
         for param in self.listOfParameters:
             self.namespace[param]=self.listOfParameters[param].value
-=======
-        try:
-            self.tspan.validate(coverage="all")
-        except TimespanError as err:
-            raise ModelError(f"Failed to validate timespan. Reason given: {err}") from err
->>>>>>> a90611d0
 
     def add_domain(self, domain):
         """
@@ -667,7 +660,7 @@
         """
         try:
             self.tspan.validate(coverage="all")
-        except TimeSpan as err:
+        except TimespanError as err:
             raise ModelError(f"Failed to validate timespan. Reason given: {err}") from err
 
         if self.domain is None:
