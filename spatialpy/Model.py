'''
SpatialPy is a Python 3 package for simulation of
spatial deterministic/stochastic reaction-diffusion-advection problems
Copyright (C) 2021 SpatialPy developers.

This program is free software: you can redistribute it and/or modify
it under the terms of the GNU GENERAL PUBLIC LICENSE Version 3 as
published by the Free Software Foundation.

This program is distributed in the hope that it will be useful,
but WITHOUT ANY WARRANTY; without even the implied warranty of
MERCHANTABILITY or FITNESS FOR A PARTICULAR PURPOSE.  See the
GNU GENERAL PUBLIC LICENSE Version 3 for more details.

You should have received a copy of the GNU General Public License
along with this program.  If not, see <http://www.gnu.org/licenses/>.
'''

#This module defines a model that simulates a discrete, stoachastic, mixed biochemical reaction network in python.

import uuid
from collections import OrderedDict
from spatialpy.Solver import Solver
import numpy
import scipy
import warnings
import math


def export_StochSS(spatialpy_model, filename=None, return_stochss_model=False):
    """
    SpatialPy model to StochSS converter

        :param spatailpy_model: SpatialPy model to be converted to StochSS
        :type spatialpy_model: spatialpy.Model
        :param filename: Path to the exported stochss model
        :type filename: str
        :param return_stochss_model: Whether or not to return the model
        :type return_stochss_model: bool
    """
    try:
        from spatialpy.stochss.StochSSexport import export
    except ImportError:
        raise ImportError('StochSS export conversion not imported successfully')

    return export(spatialpy_model, path=filename, return_stochss_model=return_stochss_model)


class Model():
    """ Representation of a spatial biochemical model. """
    reserved_names = ['vol']
    special_characters = ['[', ']', '+', '-', '*', '/', '.', '^']


    def __init__(self, name=""):
        """ Create an empty SpatialPy model. 
                
                :param name: Name of the model
                :type name: str
        """

        # The name that the model is referenced by (should be a String)
        self.name = name

        ######################
        # Dictionaries with Species, Reactions and Parameter objects.
        # Species, Reaction, and Parameter names are used as keys.
        self.listOfParameters = OrderedDict()
        self.listOfSpecies    = OrderedDict()
        self.listOfReactions  = OrderedDict()

        ######################
        # Dict that holds flattended parameters and species for
        # evaluation of expressions in the scope of the model.
        self.namespace = OrderedDict([])
        self.species_map = {}

        ######################
        self.domain = None
        self.listOfTypeIDs = [1] # starts with type '1'
        self.listOfDiffusionRestrictions = {}
        self.listOfDataFunctions = []
        self.listOfInitialConditions = []
        self.listOfBoundaryConditions = []

        ######################
        self.staticDomain = True
        self.enable_rdme = True
        self.enable_pde = True #TODO

        ######################
        self.tspan = None
        self.timestep_size = 1e-5
        self.num_timesteps = None
        self.output_freq = None


    def __str__(self):
        divider = f"\n{'*'*10}\n"

        def decorate(header):
            return f"\n{divider}{header}{divider}"

        print_string = f"{self.name}"
        if len(self.listOfSpecies):
            print_string += decorate("Species")
            for _, species in self.listOfSpecies.items():
                print_string += f"\n{str(species)}"
        if len(self.listOfInitialConditions):
            print_string += decorate("Initial Conditions")
            for initial_condition in self.listOfInitialConditions:
                print_string += f"\n{str(initial_condition)}"
        if len(self.listOfDiffusionRestrictions):
            print_string += decorate("Diffusion Restrictions")
            for species, types in self.listOfDiffusionRestrictions.items():
                print_string += f"\n{species.name} is restricted to: {str(types)}"
        if len(self.listOfParameters):
            print_string += decorate("Parameters")
            for _, parameter in self.listOfParameters.items():
                print_string += f"\n{str(parameter)}"
        if len(self.listOfReactions):
            print_string += decorate("Reactions")
            for _, reaction in self.listOfReactions.items():
                print_string += f"\n{str(reaction)}"
        if self.domain is not None:
            print_string += decorate("Domain")
            print_string += f"\n{str(self.domain)}"

        return print_string


    def run(self, number_of_trajectories=1, seed=None, timeout=None, number_of_threads=None, debug_level=0, debug=False, profile=False):
        """ Simulate the model. Returns a result object containing simulation results.

            :param number_of_trajectories: How many trajectories should be run.
            :type number_of_trajectories: int
            :param seed: The random seed given to the solver.
            :type seed: int
            :param number_of_threads: The number threads the solver will use.
            :type number_of_threads: int
            :param debug_level: Level of output from the solver: 0, 1, or 2. Default: 0.
            :type debug_level: int

            :rtype: spatialpy.Result.Result
        """

        sol = Solver(self, debug_level=debug_level)

        return sol.run(number_of_trajectories=number_of_trajectories, seed=seed, timeout=timeout,
                       number_of_threads=number_of_threads, debug=debug, profile=profile)


    def set_timesteps(self, step_size, num_steps):
        """" Set the simlation time span parameters. Note: the number of output times will be num_steps+1 as the first
              output will be at time zero.

            :param step_size: Size of each timestep in seconds
            :type step_size: float
            :param num_steps: Total number of steps to take
            :type num_steps: int

        """
        if self.timestep_size is None:
            raise ModelError("timestep_size is not set")

        self.output_freq = math.ceil(step_size/self.timestep_size)

        self.num_timesteps = math.ceil(num_steps * self.output_freq)
        # array of step numbers corresponding to the simulation times in the timespan
        self.timespan_steps = numpy.linspace(0,self.num_timesteps,
                        num=math.ceil(self.num_timesteps/self.output_freq)+1, dtype=int)

    def timespan(self, time_span, timestep_size=None):
        """
        Set the time span of simulation. The SSA-SDPD engine does not support
        non-uniform timespans.

        :param tspan: Evenly-spaced list of times at which to sample the species populations during the simulation.
        :type tspan: numpy.ndarray
        """

        self.tspan = time_span
        if timestep_size is not None:
            self.timestep_size = timestep_size

        items_diff = numpy.diff(time_span)
        items = map(lambda x: round(x, 10), items_diff)
        isuniform = (len(set(items)) == 1)

        if isuniform:
            self.set_timesteps( items_diff[0], len(items_diff) )
        else:
            raise ModelError("Only uniform timespans are supported")



    def set_type(self, geometry_ivar, type_id, mass=None, nu=None, fixed=False):
        """ Add a type definition to the model.  By default, all regions are set to
        type 0. Returns the number of domain points that were tagged with this type_id

            :param geometry_ivar: an instance of a 'spatialpy.Geometry' subclass.  The 'inside()' method
                       of this object will be used to assign type_id to points.
            :type geometry_ivar: spatialpy.Geometry.Geometry
            :param type_id: (usually an int) the identifier for this type
            :type type_id: int
            :param mass: The mass of each particle in the type
            :type mass: float
            :param nu: The viscosity of each particle in the type
            :type nu: float
            :param fixed: Are the particles in this type immobile
            :type fixed: bool

            :rtype: int
        """

        if self.domain is None:
            raise Exception("SpatialPy models must have a domain before types can be attached");
        if type_id not in self.listOfTypeIDs:
            # index is the "particle type", value is the "type ID"
            self.listOfTypeIDs.append(type_id)
        # apply the type to all points, set type for any points that match
        count = 0
        on_boundary = self.domain.find_boundary_points()
        for v_ndx in range(self.domain.get_num_voxels()):
            if geometry_ivar.inside( self.domain.coordinates()[v_ndx,:], on_boundary[v_ndx]):
                self.domain.type[v_ndx] = type_id
                if (mass is not None):
                    self.domain.mass[v_ndx] = mass
                if (nu is not None):
                    self.domain.nu[v_ndx] = nu
                self.domain.fixed[v_ndx] = fixed
                count +=1
        if count == 0:
            warnings.warn("Type with type_id={0} has zero particles in it".format(type_id))
        return count

    def restrict(self, species, listOfTypes):
        """ Set the diffusion coefficient to zero for 'species' in all types not in
            'listOfTypes'. This effectively restricts the movement of 'species' to
            the types specified in 'listOfTypes'.

            :param species: Target species to restrict
            :type species: spatialpy.Model.Species
            :param listOfTypes: a list, each object in the list should be a 'type_id'
            :type listOfTypes: list(int)
        """
        #x = Species()
        #if not isinstance(species, Species):
        #if str(type(species)) != 'Species':
        #    raise ModelError("First argument to restrict() must be a Species object, not {0}".format(str(type(species))))
        if not isinstance(listOfTypes,list):
            self.listOfDiffusionRestrictions[species] = [listOfTypes]
        else:
            self.listOfDiffusionRestrictions[species] = listOfTypes

    def add_domain(self, domain):
        '''
        Add a spatial domain to the model

        :param domain: The Domain object to be added to the model
        :type domain: spatialpy.Domain.Domain
        '''
        if type(domain).__name__ != 'Domain':
            raise ModelError("Unexpected parameter for add_domain. Parameter must be a Domain.")

        self.domain = domain
        self.listOfTypeIDs = list(set(domain.type))

    def add_data_function(self, data_function):
        """ Add a scalar spatial function to the simulation. This is useful if you have a
            spatially varying in put to your model. Argument is a instances of subclass of the
            spatialpy.DataFunction class. It must implement a function 'map(x)' which takes a
            the spatial positon 'x' as an array, and it returns a float value.

            :param data_function: Data function to be added.
            :type data_function: spatialpy.DataFunction.DataFunction
        """
        self.listOfDataFunctions.append(data_function)

    def add_initial_condition(self, ic):
        """ Add an initial condition object to the initialization of the model.

                :param ic: Initial condition to be added
                :type ic: spatialpy.InitialCondition.InitialCondition

        """
        self.listOfInitialConditions.append(ic)

    def add_boundary_condition(self, bc):
        """ Add an BoundaryCondition object to the model.

            :param bc: Boundary condition to be added
            :type bc: spatialpy.BoundaryCondition.BoundaryCondition

        """
        bc.model = self
        self.listOfBoundaryConditions.append(bc)

    def update_namespace(self):
        """ Create a dict with flattened parameter and species objects. """

        for param in self.listOfParameters:
            self.namespace[param]=self.listOfParameters[param].value
        # Dictionary of expressions that can be evaluated in the scope of this model.
        self.expressions = {}

    def get_species(self, sname):
        """ Returns target species from model as object.

                :param sname: name of species to be returned
                :type sname: str

                :rtype: spatialpy.Model.Species

        """
        return self.listOfSpecies[sname]

    def get_num_species(self):
        """ Returns total number of species contained in the model.

                :rtype: int

        """
        return len(self.listOfSpecies)

    def get_all_species(self):
        """ Returns a dictionary of all species in the model using names as keys.

                :rtype: dict

        """
        return self.listOfSpecies

    def add_species(self, obj):
        """
        Adds a species, or list of species to the model. Will return the added object upon success.

        :param obj: The species or list of species to be added to the model object.
        :type obj: spatialpy.Model.Species | list(spatialpy.Model.Species

        :rtype: spatialpy.Model.Species | list(spatialpy.Model.Species
        """


        if isinstance(obj, list):
            for S in obj:
                self.add_species(S)
        elif type(obj).__name__ == 'Species':
            problem = self.__problem_with_name(obj.name)
            if problem is not None:
                raise problem
            self.species_map[obj] = len(self.listOfSpecies)
            self.listOfSpecies[obj.name] = obj
        else:
            raise ModelError("Unexpected parameter for add_species. Parameter must be Species or list of Species.")
        return obj


    def delete_species(self, obj):
        """ Remove a Species from model.listOfSpecies. 

                :param obj: Species object to be removed
                :type obj: spatialpy.Model.Species

        """
        self.listOfSpecies.pop(obj)

    def delete_all_species(self):
        """ Remove all species from model.listOfSpecies.
        """

        self.listOfSpecies.clear()

    def get_parameter(self,pname):
        """ Remove a Parameter from model.listOfParameters. 

                :param pname: Name of parameter to be removed
                :type pname: spatialpy.Model.Parameter

        """
        try:
            return self.listOfParameters[pname]
        except:
            raise ModelError("No parameter named "+pname)

    def get_all_parameters(self):
        """ Return a dictionary of all model parameters, indexed by name.

            :rtype: dict

        """

        return self.listOfParameters

    def __problem_with_name(self, name):
        if name in Model.reserved_names:
            return ModelError('Name "{}" is unavailable. It is reserved for internal SpatialPy use. Reserved Names: ({}).'.format(name, Model.reserved_names))
        if name in self.listOfSpecies:
            return ModelError('Name "{}" is unavailable. A species with that name exists.'.format(name))
        if name in self.listOfParameters:
            return ModelError('Name "{}" is unavailable. A parameter with that name exists.'.format(name))
        if name.isdigit():
            return ModelError('Name "{}" is unavailable. Names must not be numeric strings.'.format(name))
        for special_character in Model.special_characters:
            if special_character in name:
                return ModelError('Name "{}" is unavailable. Names must not contain special characters: {}.'.format(name, Model.special_characters))



    def add_parameter(self,params):
        """ Add Parameter(s) to model.listOfParameters. Input can be either a single
            Parameter object or a list of Parameter objects.

                :param params: Parameter object or list of Parameters to be added.
                :type params: spatialpy.Model.Parameter | list(spatialpy.Model.Parameter)
        """
        if isinstance(params,list):
            for p in params:
                self.add_parameter(p)
        else:
            #if isinstance(params, type(Parameter())):
            x = Parameter()
            if str(type(params)) == str(type(x)):
                problem = self.__problem_with_name(params.name)
                if problem is not None:
                    raise problem
                # make sure that you don't overwrite an existing parameter??
                if params.name in self.listOfParameters.keys():
                    raise ParameterError("Parameter '{0}' has already been added to the model.".format(params.name))
                self.listOfParameters[params.name] = params
            else:
                #raise ParameterError("Could not resolve Parameter expression {} to a scalar value.".format(params))
                raise ParameterError("Parameter '{0}' needs to be of type '{2}', it is of type '{1}'".format(params.name,str(type(params)),str(type(x))))
        return params

    def delete_parameter(self, obj):
        self.listOfParameters.pop(obj)

    def set_parameter(self,pname,expression):
        """ Set the expression of an existing paramter. 

                :param pname: Name of target parameter for expression
                :type pname: str
                :param expression: math expression to be assigned to target parameter
                :type expression: str

        """
        p = self.listOfParameters[pname]
        p.expression = expression
        p.__evaluate()

    def __resolve_parameters(self):
        """ Attempt to resolve all parameter expressions to scalar floating point values.
            Must be called prior to exporting the model.  """
        self.update_namespace()
        for param in self.listOfParameters:
            try:
                self.listOfParameters[param].__evaluate(self.namespace)
            except:
                raise ParameterError("Could not resolve Parameter expression "+param + "to a scalar value.")

    def delete_all_parameters(self):
        """ Remove all parameters from model.listOfParameters
        """

        self.listOfParameters.clear()

    def add_reaction(self,reacs):
        """ Add Reaction(s) to the model. Input can be single instance, a list of instances
            or a dict with name, instance pairs. 

            :param reacs: Reaction or list of Reactions to be added.
            :type reacs: spatialpy.Model.Reaction | list(spatialpy.Model.Reaction)

        """
        if isinstance(reacs, list):
            for r in reacs:
                r.initialize(self)
                if r.name is None or r.name == "":
                    r.name = 'rxn' + str(uuid.uuid4()).replace('-', '_')
                self.listOfReactions[r.name] = r
        elif type(reacs).__name__ == "Reaction":
                reacs.initialize(self)
                if reacs.name is None or reacs.name == "":
                    reacs.name = 'rxn' + str(uuid.uuid4()).replace('-', '_')
                self.listOfReactions[reacs.name] = reacs
        else:
            raise ModelError("add_reaction() takes a spatialpy.Reaction object or list of objects")

    def get_reaction(self, rname):
        """ Retrieve a reaction object from the model by name

                :param rname: name of Reaction to retrieve
                :type rname: str

                :rtype: spatialpy.Model.Reaction

        """
        return self.listOfReactions[rname]

    def get_num_reactions(self):
        """ Returns the number of reactions in this model.

                :rtype: int
        """
        return len(self.listOfReactions)

    def get_all_reactions(self):
        """ Returns a dictionary of all model reactions using names as keys.

            :rtype: dict
        """

        return self.listOfReactions

    def delete_reaction(self, obj):
        """ Remove reaction from model.listOfReactions

            :param obj: Reaction to be removed.
            :type obj: spatialpy.Model.Reaction

        """
        self.listOfReactions.pop(obj)

    def delete_all_reactions(self):
        """ Remove all reactions from model.listOfReactions
        """
        self.listOfReactions.clear()

    def __ne__(self, other):
        return not self.__eq__(other)

    def __eq__(self, other):
        return (self.listOfParameters == other.listOfParameters and \
            self.listOfSpecies == other.listOfSpecies and \
            self.listOfReactions == other.listOfReactions and \
            self.name == other.name)

    def __create_stoichiometric_matrix(self):
        """ Generate a stoichiometric matrix in sparse CSC format. """

        if self.get_num_reactions() > 0:
            ND = numpy.zeros((self.get_num_species(), self.get_num_reactions()))
            for i, r in enumerate(self.listOfReactions):
                R = self.listOfReactions[r]
                reactants = R.reactants
                products  = R.products

                for s in reactants:
                    ND[self.species_map[s], i] -= reactants[s]
                for s in products:
                    ND[self.species_map[s], i] += products[s]

            N = scipy.sparse.csc_matrix(ND)
        else:
            N = numpy.zeros((self.get_num_species(), self.get_num_reactions()))

        return N


    def __create_dependency_graph(self):
        """ Construct the sparse dependency graph. """
        # We cannot safely generate a dependency graph (without attempting to analyze the
        # propensity string itself) if the model contains custom propensities.
        mass_action_model = True
        for name, reaction in self.listOfReactions.items():
            if not reaction.massaction:
                GF = numpy.ones((self.get_num_reactions(),
                    self.get_num_reactions() + self.get_num_species()))
                mass_action_model = False

        if mass_action_model:
            GF = numpy.zeros((self.get_num_reactions(),
                self.get_num_reactions() + self.get_num_species()))
            species_map = self.species_map

            involved_species = []
            reactants = []
            for name, reaction in self.listOfReactions.items():
                temp = []
                temp2 = []
                for s in reaction.reactants:
                    temp.append(species_map[s])
                    temp2.append(species_map[s])
                for s in reaction.products:
                    temp.append(species_map[s])
                involved_species.append(temp)
                reactants.append(temp2)

            species_to_reactions = []
            for sname,species in self.listOfSpecies.items():
                temp = []
                for j, x in enumerate(reactants):
                    if species_map[species] in x:
                        temp.append(j)
                species_to_reactions.append(temp)

            reaction_to_reaction = []
            for name, reaction in self.listOfReactions.items():
                temp = []
                for s in reaction.reactants:
                    if species_to_reactions[species_map[s]] not in temp:
                        temp = temp+species_to_reactions[species_map[s]]

                for s in reaction.products:
                    if species_to_reactions[species_map[s]] not in temp:
                        temp = temp+ species_to_reactions[species_map[s]]

                temp = list(set(temp))
                reaction_to_reaction.append(temp)

            # Populate G
            for j, spec in enumerate(species_to_reactions):
                for s in spec:
                    GF[s, j] = 1

            for i,reac in enumerate(reaction_to_reaction):
                for r in reac:
                    GF[r, self.get_num_species()+i] = 1


        try:
            G = scipy.sparse.csc_matrix(GF)
        except Exception as e:
            G = GF

        return G

    def __apply_initial_conditions(self):
        """ Initalize the u0 matrix (zeros) and then apply each initial condition"""
        # initalize
        ns = self.get_num_species()
        nv = self.domain.get_num_voxels()
        self.u0 = numpy.zeros((ns, nv))
        # apply initial condition functions
        for ic in self.listOfInitialConditions:
            ic.apply(self)





class Species():
    """ Model of a biochemical species. Must be assigned either a diffusion_constant, a \
        diffusion coefficent, or a value D.

            :param name: Name of the Species
            :type name: str
            :param diffusion_constant: System diffusion constant for Species
            :type diffusion_constant: float
            :param diffusion_coefficient: non-constant coefficient of diffusion for Species
            :type diffusion_coefficient: float
            :param D:
            :type D: """

    def __init__(self,name=None,diffusion_constant=None,diffusion_coefficient=None,D=None):
        # A species has a name (string) and an initial value (positive integer)
        if name is None:
            raise ModelError("Species must have a name")
        else:
            self.name = name
        if diffusion_constant is not None:
            self.diffusion_constant=diffusion_constant
        elif  diffusion_coefficient is not None:
            self.diffusion_constant=diffusion_coefficient
        elif D is not None:
            self.diffusion_constant=D
        else:
            raise ModelError("Species must have a diffusion_constant")


    def __str__(self):
        print_string = f"{self.name}: {str(self.diffusion_constant)}"
        return print_string

class Parameter():
    """
        Model of a rate paramter.
        A parameter can be given as a String expression (function) or directly as a scalar value.
        If given a String expression, it should be evaluable in the namespace of a parent Model.

            :param name: Name of the Parameter
            :type name: str
            :param expression: Mathematical expression of Parameter
            :type expression: str
            :param value: Parameter as value rather than expression.
            :type value: float

    """

    def __init__(self,name="",expression=None,value=None):

        self.name = name
        # We allow expression to be passed in as a non-string type. Invalid strings
        # will be caught below. It is perfectly fine to give a scalar value as the expression.
        # This can then be evaluated in an empty namespace to the scalar value.
        self.expression = expression
        if expression != None:
            self.expression = str(expression)

        self.value = value

        # self.value is allowed to be None, but not self.expression. self.value
        # might not be evaluable in the namespace of this parameter, but defined
        # in the context of a model or reaction.
        if self.expression == None:
            #raise TypeError
            self.value = 0

        if self.value is None:
            self.__evaluate()

    def __evaluate(self,namespace={}):
        """ Evaluate the expression and return the (scalar) value """
        try:
            self.value = (float(eval(self.expression, namespace)))
        except:
            self.value = None

    def set_expression(self,expression):
        """ Sets the Parameters expression

            :param expression: Expression to be set for Parameter
            :type expression: str
        """
        self.expression = expression
        # We allow expression to be passed in as a non-string type. Invalid strings
        # will be caught below. It is perfectly fine to give a scalar value as the expression.
        # This can then be evaluated in an empty namespace to the scalar value.
        if expression is not None:
            self.expression = str(expression)

        if self.expression is None:
            raise TypeError

        self.__evaluate()

    def __str__(self):
        print_string = f"{self.name}: {str(self.expression)}"
        return print_string


class Reaction():
    """
        Models a biochemical reaction. A reaction conatains dictionaries of species (reactants and products) \
        and parameters. The reaction's propensity function needs to be evaluable and result in a \
        non-negative scalar value in the namespace defined by the union of its Reactant, Product and \
        Parameter dictionaries. If massaction is set to true, propensity_function is not a valid argument. \
        Instead, the propensity function is constructed automatically. For mass-action, zeroth, first \
        and second order reactions are supported, attempting to used higher orders will result in an error.

            :param name: String that the model is referenced by
            :type name: str
            :param parameters: A list of parameter instances
            :type parameters: list(spatialpy.Model.Parameter)
            :param propensity_function: String with the expression for the reaction's propensity
            :type propensity_function: str
            :param reactants: Dictionary of {species:stoichiometry} of reaction reactants
            :type reactants: dict
            :param products: Dictionary of {species:stoichiometry} of reaction products
            :type products: dict
            :param annotation: Description of the reaction (meta)
            :type annotation: str
            :param massaction: Is the reaction of mass action type or not?
            :type massaction: bool
            :param rate: if mass action, rate is a reference to a parameter instance.
            :type rate: spatialpy.model.Parameter


    """

    def __init__(self, name = "", reactants = {}, products = {}, propensity_function=None, massaction=None, rate=None, annotation=None,restrict_to=None):

        # Metadata
        self.name = name
        self.reactants = reactants
        self.products = products
        self.propensity_function = propensity_function
        self.massaction = massaction
        self.rate = rate
        self.annotation = annotation
        self.restrict_to = restrict_to

    def initialize(self, model):
        """ Defered object initialization, called by model.add_reaction(). """

        self.ode_propensity_function = self.propensity_function

        if self.propensity_function is None:
            if self.rate is None:
                errmsg = f"Reaction {name}: You must either set the reaction to be mass-action or specifiy a propensity function."
                raise ReactionError(errmsg)
            self.massaction = True
        else:
            if self.rate is not None:
                errmsg = f"Reaction {name}: You cannot set the propensity type to mass-action and simultaneously set a propensity function."
                raise ReactionError(errmsg)
            # If they don't give us a propensity function and do give a rate, assume mass-action.
            self.massaction = False
            self.marate = None


        reactants = self.reactants
        self.reactants = {}
        if reactants is not None:
            for r in reactants:
                rtype = type(r).__name__
                if rtype=='Species':
                    self.reactants[r]=reactants[r]
                elif rtype=='str':
                    if r not in model.listOfSpecies:
                        raise ReactionError(f"Could not find species '{r}' in model.")
                    self.reactants[model.listOfSpecies[r]] = reactants[r]

        products = self.products
        self.products = {}
        if products is not None:
            for p in products:
                rtype = type(p).__name__
                if rtype=='Species':
                    self.products[p]=products[p]
                else:
                    if p not in model.listOfSpecies:
                        raise ReactionError(f"Could not find species '{p}' in model.")
                    self.products[model.listOfSpecies[p]] = products[p]

        if self.massaction:
            self.type = "mass-action"
            rtype = type(self.rate).__name__
            if rtype == 'Parameter':
                self.marate = self.rate.name
            elif rtype == 'int' or rtype == 'float':
                self.marate = str(self.rate)
            else:
<<<<<<< HEAD
                self.marate = rate
            self.__create_mass_reaction()
=======
                self.marate = self.rate
            self.create_mass_action()
>>>>>>> 31130ce4
        else:
            self.type = "customized"


    def __str__(self):
        print_string = f"{self.name}, Active in: {str(self.restrict_to)}"
        if len(self.reactants):
            print_string += f"\n\tReactants"
            for species, stoichiometry in self.reactants.items():
                name = species if isinstance(species, str) else species.name
                print_string += f"\n\t\t{name}: {stoichiometry}"
        if len(self.products):
            print_string += f"\n\tProducts"
            for species, stoichiometry in self.products.items():
                name = species if isinstance(species, str) else species.name
                print_string += f"\n\t\t{name}: {stoichiometry}"
        print_string += f"\n\tPropensity Function: {self.propensity_function}"
        return print_string


    def __create_mass_reaction(self):
        """ Create a mass action propensity function given self.reactants and a single parameter value.

         We support zeroth, first and second order propensities only.
         There is no theoretical justification for higher order propensities.
         Users can still create such propensities if they really want to,
         but should then use a custom propensity.
        """
        total_stoch = 0
        for r in self.reactants:
            total_stoch += self.reactants[r]
        if total_stoch > 2:
            raise ReactionError("Reaction: A mass-action reaction cannot involve more than two of one species or one "
                                "of two species.")
        # Case EmptySet -> Y

        if isinstance(self.marate, str):
            propensity_function = self.marate
            ode_propensity_function = self.marate
        else:
            propensity_function = self.marate.name
            ode_propensity_function = self.marate.name

        # There are only three ways to get 'total_stoch==2':
        for r in self.reactants:
            # Case 1: 2X -> Y
            if self.reactants[r] == 2:
                propensity_function = ("0.5*" + propensity_function +
                                       "*" + r.name + "*(" + r.name + "-1)/vol")
            else:
                # Case 3: X1, X2 -> Y;
                propensity_function += "*" + r.name
            ode_propensity_function += "*" + r.name

        # Set the volume dependency based on order.
        order = len(self.reactants)
        if order == 2:
            propensity_function += "/vol"
        elif order == 0:
            propensity_function += "*vol"

        self.propensity_function = propensity_function
        self.ode_propensity_function = ode_propensity_function

    def set_type(self,type):
        """ Set type restriction for this Reaction.

            :param type: Type for this reaction to be restricted to.
            :type type: int

        """
        if type not in {'mass-action','customized'}:
            raise ReactionError("Invalid reaction type.")
        self.type = type

    def add_reactant(self,S,stoichiometry):
        """ Add a reactant to this reaction
            
            :param s: reactant Species object
            :type s: spatialpy.Model.Species
            :param stoichiometry: Stoichiometry of this participant reactant
            :type stoichiometry: int

        """
        if stoichiometry <= 0:
            raise ReactionError("Reaction "+self.name+"Stoichiometry must be a positive integer.")
        self.reactants[S.name]=stoichiometry

    def add_product(self,S,stoichiometry):
        """ Add a product to this reaction

            :param s: Species object to be produced by the reaction
            :type s: spatialpy.Model.Species
            :param stoichiometry: Stoichiometry of this product.
            :type stoichiometry: int

        """
        self.products[S.name]=stoichiometry

    def annotate(self,annotation):
        """ Add an annotation to this reaction.

                :param annotation: Annotation note to be added to reaction
                :type annotation: str

        """
        self.annotation = annotation


# Module exceptions
class ModelError(Exception):
    pass

class SpeciesError(ModelError):
    pass

class ReactionError(ModelError):
    pass

class ParameterError(ModelError):
    pass<|MERGE_RESOLUTION|>--- conflicted
+++ resolved
@@ -832,13 +832,8 @@
             elif rtype == 'int' or rtype == 'float':
                 self.marate = str(self.rate)
             else:
-<<<<<<< HEAD
-                self.marate = rate
-            self.__create_mass_reaction()
-=======
                 self.marate = self.rate
             self.create_mass_action()
->>>>>>> 31130ce4
         else:
             self.type = "customized"
 
