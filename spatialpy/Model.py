#This module defines a model that simulates a discrete, stoachastic, mixed biochemical reaction network in python.

import uuid
from collections import OrderedDict
from spatialpy.Solver import Solver
import numpy
import scipy
import warnings
import math



class Model():
    """ Representation of a spatial biochemical model. """
    reserved_names = ['vol']
    special_characters = ['[', ']', '+', '-', '*', '/', '.', '^']


    def __init__(self, name=""):
        """ Create an empty SpatialPy model. """

        # The name that the model is referenced by (should be a String)
        self.name = name

        ######################
        # Dictionaries with Species, Reactions and Parameter objects.
        # Species, Reaction, and Parameter names are used as keys.
        self.listOfParameters = OrderedDict()
        self.listOfSpecies    = OrderedDict()
        self.listOfReactions  = OrderedDict()

<<<<<<< HEAD
        ######################
        # Dict that holds flattended parameters and species for
=======
        # Dict that holds flattened parameters and species for
>>>>>>> 535fea67
        # evaluation of expressions in the scope of the model.
        self.namespace = OrderedDict([])
        self.species_map = {}

        ######################
        self.mesh = None
        self.listOfTypeIDs = [1] # starts with type '1'
        self.listOfDiffusionRestrictions = {}
        self.listOfDataFunctions = []
        self.listOfInitialConditions = []
        self.listOfBoundaryConditions = []

        ######################
        self.staticDomain = True
        self.enable_rdme = True
        self.enable_pde = True #TODO

        ######################
        self.tspan = None
        self.timestep_size = 1e-5
        self.num_timesteps = None
        self.output_freq = None


    def run(self, number_of_trajectories=1, seed=None, number_of_threads=None, debug_level=0):
        """ Simulate the model.
        Args:
            number_of_trajectories: How many trajectories should be run.
            seed: (int) The random seed given to the solver.
            number_of_threads: (int) The number threads the solver will use.
            debug_level: (int) Level of output from the solver: 0, 1, or 2. Default: 0.
        Returns:
            A SpatialPy.Result object with the results of the simulation.
        """

        sol = Solver(self, debug_level=debug_level)

        return sol.run(number_of_trajectories=number_of_trajectories, seed=seed, number_of_threads=number_of_threads)


    def set_timesteps(self, step_size, num_steps):
        """" Set the simlation time span parameters
        Args:
            step_size: float, size of each timestep in seconds
            num_steps: int, total number of steps to take

        Note: the number of output times will be num_steps+1 as the first
              output will be at time zero.
        """
        if self.timestep_size is None:
            raise ModelError("timestep_size is not set")

        steps_per_output = math.ceil(step_size/self.timestep_size)

        self.num_timesteps = math.ceil(num_steps *  steps_per_output)
        self.output_freq = steps_per_output

    def timespan(self, time_span):
        """
        Set the time span of simulation. The SSA-SDPD engine does not support
        non-uniform timespans.

        tspan : numpy ndarray
            Evenly-spaced list of times at which to sample the species
            populations during the simulation.
        """

        self.tspan = time_span

        items_diff = numpy.diff(time_span)
        items = map(lambda x: round(x, 10), items_diff)
        isuniform = (len(set(items)) == 1)

        if isuniform:
            self.set_timesteps( items_diff[0], len(items_diff) )
        else:
            raise ModelError("Only uniform timespans are supported")



    def set_type(self, geometry_ivar, type_id, mass=None, nu=None, fixed=False):
        """ Add a type definition to the model.  By default, all regions are set to
        type 0.
        Args:
            geometry_ivar: an instance of a 'spatialpy.Geometry' subclass.  The 'inside()' method
                       of this object will be used to assign type_id to points.
            type_id: (usually an int) the identifier for this type
            mass: (float) the mass of each particle in the type
            nu: (float) the viscosity of each particle in the type
            fixed: (bool) are the particles in this type immobile
        Return values:
            Number of mesh points that were tagged with this type_id
        """

        if self.mesh is None:
            raise Exception("SpatialPy models must have a mesh before types can be attached");
        if type_id not in self.listOfTypeIDs:
            # index is the "particle type", value is the "type ID"
            self.listOfTypeIDs.append(type_id)
        # apply the type to all points, set type for any points that match
        count = 0
        on_boundary = self.mesh.find_boundary_points()
        for v_ndx in range(self.mesh.get_num_voxels()):
            if geometry_ivar.inside( self.mesh.coordinates()[v_ndx,:], on_boundary[v_ndx]):
                self.mesh.type[v_ndx] = type_id
                if (mass is not None):
                    self.mesh.mass[v_ndx] = mass
                if (nu is not None):
                    self.mesh.nu[v_ndx] = nu
                self.mesh.fixed[v_ndx] = fixed
                count +=1
        if count == 0:
            warnings.warn("Type with type_id={0} has zero particles in it".format(type_id))
        return count

    def restrict(self, species, listOfTypes):
        """ Set the diffusion coefficient to zero for 'species' in all types not in
            'listOfTypes'. This effectively restricts the movement of 'species' to
            the types specified in 'listOfTypes'.
        Args:
            species: an instance of a 'spatialpy.Species'.
            listOfTypes: a list, each object in the list should be a 'type_id'
        """
        #x = Species()
        #if not isinstance(species, Species):
        #if str(type(species)) != 'Species':
        #    raise ModelError("First argument to restrict() must be a Species object, not {0}".format(str(type(species))))
        if not isinstance(listOfTypes,list):
            self.listOfDiffusionRestrictions[species] = [listOfTypes]
        else:
            self.listOfDiffusionRestrictions[species] = listOfTypes

    def add_data_function(self, data_function):
        """ Add a scalar spatial function to the simulation. This is useful if you have a
            spatially varying in put to your model. Argument is a instances of subclass of the
            spatialpy.DataFunction class. It must implement a function 'map(x)' which takes a
            the spatial positon 'x' as an array, and it returns a float value.
        """
        self.listOfDataFunctions.append(data_function)

    def add_initial_condition(self, ic):
        """ Add an initial condition object to the initialization of the model."""
        self.listOfInitialConditions.append(ic)

    def add_boundary_condition(self, bc):
        """ Add an BoundaryCondition object to the model."""
        self.listOfBoundaryConditions.append(bc)

    def update_namespace(self):
        """ Create a dict with flattened parameter and species objects. """

        for param in self.listOfParameters:
            self.namespace[param]=self.listOfParameters[param].value
        # Dictionary of expressions that can be evaluated in the scope of this model.
        self.expressions = {}

    def get_species(self, sname):
        return self.listOfSpecies[sname]

    def get_num_species(self):
        return len(self.listOfSpecies)

    def get_all_species(self):
        return self.listOfSpecies

    def add_species(self, obj):
        """
        Adds a species, or list of species to the model.

        Attributes
        ----------
        obj : Species, or list of Species
            The species or list of species to be added to the model object.
        """


        if isinstance(obj, list):
            for S in obj:
                self.add_species(S)
        elif type(obj).__name__ == 'Species':
            problem = self.problem_with_name(obj.name)
            if problem is not None:
                raise problem
            self.species_map[obj] = len(self.listOfSpecies)
            self.listOfSpecies[obj.name] = obj
        else:
            raise ModelError("Unexpected parameter for add_species. Parameter must be Species or list of Species.")
        return obj


    def delete_species(self, obj):
        """ Remove a Species from model.listOfSpecies. """
        self.listOfSpecies.pop(obj)

    def delete_all_species(self):
        self.listOfSpecies.clear()

    def get_parameter(self,pname):
        try:
            return self.listOfParameters[pname]
        except:
            raise ModelError("No parameter named "+pname)

    def get_all_parameters(self):
        return self.listOfParameters

    def problem_with_name(self, name):
        if name in Model.reserved_names:
            return ModelError('Name "{}" is unavailable. It is reserved for internal SpatialPy use. Reserved Names: ({}).'.format(name, Model.reserved_names))
        if name in self.listOfSpecies:
            return ModelError('Name "{}" is unavailable. A species with that name exists.'.format(name))
        if name in self.listOfParameters:
            return ModelError('Name "{}" is unavailable. A parameter with that name exists.'.format(name))
        if name.isdigit():
            return ModelError('Name "{}" is unavailable. Names must not be numeric strings.'.format(name))
        for special_character in Model.special_characters:
            if special_character in name:
                return ModelError('Name "{}" is unavailable. Names must not contain special characters: {}.'.format(name, Model.special_characters))



    def add_parameter(self,params):
        """ Add Parameter(s) to model.listOfParameters. Input can be either a single
            Parameter object or a list of Parameter objects.
        """
        if isinstance(params,list):
            for p in params:
                self.add_parameter(p)
        else:
            #if isinstance(params, type(Parameter())):
            x = Parameter()
            if str(type(params)) == str(type(x)):
                problem = self.problem_with_name(params.name)
                if problem is not None:
                    raise problem
                # make sure that you don't overwrite an existing parameter??
                if params.name in self.listOfParameters.keys():
                    raise ParameterError("Parameter '{0}' has already been added to the model.".format(params.name))
                self.listOfParameters[params.name] = params
            else:
                #raise ParameterError("Could not resolve Parameter expression {} to a scalar value.".format(params))
                raise ParameterError("Parameter '{0}' needs to be of type '{2}', it is of type '{1}'".format(params.name,str(type(params)),str(type(x))))
        return params

    def delete_parameter(self, obj):
        self.listOfParameters.pop(obj)

    def set_parameter(self,pname,expression):
        """ Set the expression of an existing paramter. """
        p = self.listOfParameters[pname]
        p.expression = expression
        p.evaluate()

    def resolve_parameters(self):
        """ Attempt to resolve all parameter expressions to scalar floating point values.
            Must be called prior to exporting the model.  """
        self.update_namespace()
        for param in self.listOfParameters:
            try:
                self.listOfParameters[param].evaluate(self.namespace)
            except:
                raise ParameterError("Could not resolve Parameter expression "+param + "to a scalar value.")

    def delete_all_parameters(self):
        self.listOfParameters.clear()

    def add_reaction(self,reacs):
        """ Add Reaction(s) to the model. Input can be single instance, a list of instances
            or a dict with name, instance pairs. """
        if isinstance(reacs, list):
            for r in reacs:
                if r.name is None or r.name == "":
                    r.name = 'rxn' + str(uuid.uuid4()).replace('-', '_')
                self.listOfReactions[r.name] = r
        elif type(reacs).__name__ == "Reaction":
                if reacs.name is None or reacs.name == "":
                    reacs.name = 'rxn' + str(uuid.uuid4()).replace('-', '_')
                self.listOfReactions[reacs.name] = reacs
        else:
            raise ModelError("add_reaction() takes a spatialpy.Reaction object or list of objects")

    def get_reaction(self, rname):
        return self.listOfReactions[rname]

    def get_num_reactions(self):
        return len(self.listOfReactions)

    def get_all_reactions(self):
        return self.listOfReactions

    def delete_reaction(self, obj):
        self.listOfReactions.pop(obj)

    def delete_all_reactions(self):
        self.listOfReactions.clear()

    def __ne__(self, other):
        return not self.__eq__(other)

    def __eq__(self, other):
        return (self.listOfParameters == other.listOfParameters and \
            self.listOfSpecies == other.listOfSpecies and \
            self.listOfReactions == other.listOfReactions and \
            self.name == other.name)

    def create_stoichiometric_matrix(self):
        """ Generate a stoichiometric matrix in sparse CSC format. """

        if self.get_num_reactions() > 0:
            ND = numpy.zeros((self.get_num_species(), self.get_num_reactions()))
            for i, r in enumerate(self.listOfReactions):
                R = self.listOfReactions[r]
                reactants = R.reactants
                products  = R.products

                for s in reactants:
                    ND[self.species_map[s], i] -= reactants[s]
                for s in products:
                    ND[self.species_map[s], i] += products[s]

            N = scipy.sparse.csc_matrix(ND)
        else:
            N = numpy.zeros((self.get_num_species(), self.get_num_reactions()))

        return N


    def create_dependency_graph(self):
        """ Construct the sparse dependency graph. """
        # We cannot safely generate a dependency graph (without attempting to analyze the
        # propensity string itself) if the model contains custom propensities.
        mass_action_model = True
        for name, reaction in self.listOfReactions.items():
            if not reaction.massaction:
                GF = numpy.ones((self.get_num_reactions(),
                    self.get_num_reactions() + self.get_num_species()))
                mass_action_model = False

        if mass_action_model:
            GF = numpy.zeros((self.get_num_reactions(),
                self.get_num_reactions() + self.get_num_species()))
            species_map = self.species_map

            involved_species = []
            reactants = []
            for name, reaction in self.listOfReactions.items():
                temp = []
                temp2 = []
                for s in reaction.reactants:
                    temp.append(species_map[s])
                    temp2.append(species_map[s])
                for s in reaction.products:
                    temp.append(species_map[s])
                involved_species.append(temp)
                reactants.append(temp2)

            species_to_reactions = []
            for sname,species in self.listOfSpecies.items():
                temp = []
                for j, x in enumerate(reactants):
                    if species_map[species] in x:
                        temp.append(j)
                species_to_reactions.append(temp)

            reaction_to_reaction = []
            for name, reaction in self.listOfReactions.items():
                temp = []
                for s in reaction.reactants:
                    if species_to_reactions[species_map[s]] not in temp:
                        temp = temp+species_to_reactions[species_map[s]]

                for s in reaction.products:
                    if species_to_reactions[species_map[s]] not in temp:
                        temp = temp+ species_to_reactions[species_map[s]]

                temp = list(set(temp))
                reaction_to_reaction.append(temp)

            # Populate G
            for j, spec in enumerate(species_to_reactions):
                for s in spec:
                    GF[s, j] = 1

            for i,reac in enumerate(reaction_to_reaction):
                for r in reac:
                    GF[r, self.get_num_species()+i] = 1


        try:
            G = scipy.sparse.csc_matrix(GF)
        except Exception as e:
            G = GF

        return G

    def apply_initial_conditions(self):
        """ Initalize the u0 matrix (zeros) and then apply each initial condition"""
        # initalize
        ns = self.get_num_species()
        nv = self.mesh.get_num_voxels()
        self.u0 = numpy.zeros((ns, nv))
        # apply initial condition functions
        for ic in self.listOfInitialConditions:
            ic.apply(self)





class Species():
    """ Model of a biochemical species. """

    def __init__(self,name=None,diffusion_constant=None,diffusion_coefficient=None,D=None):
        # A species has a name (string) and an initial value (positive integer)
        if name is None:
            raise ModelError("Species must have a name")
        else:
            self.name = name
        if diffusion_constant is not None:
            self.diffusion_constant=diffusion_constant
        elif  diffusion_coefficient is not None:
            self.diffusion_constant=diffusion_coefficient
        elif D is not None:
            self.diffusion_constant=D
        else:
            raise ModelError("Species must have a diffusion_constant")


    def __str__(self):
        return self.name

class Parameter():
    """
        Model of a rate paramter.
        A parameter can be given as a String expression (function) or directly as a scalar value.
        If given a String expression, it should be evaluable in the namespace of a parent Model.

    """

    def __init__(self,name="",expression=None,value=None):

        self.name = name
        # We allow expression to be passed in as a non-string type. Invalid strings
        # will be caught below. It is perfectly fine to give a scalar value as the expression.
        # This can then be evaluated in an empty namespace to the scalar value.
        self.expression = expression
        if expression != None:
            self.expression = str(expression)

        self.value = value

        # self.value is allowed to be None, but not self.expression. self.value
        # might not be evaluable in the namespace of this parameter, but defined
        # in the context of a model or reaction.
        if self.expression == None:
            #raise TypeError
            self.value = 0

        if self.value is None:
            self.evaluate()

    def evaluate(self,namespace={}):
        """ Evaluate the expression and return the (scalar) value """
        try:
            self.value = (float(eval(self.expression, namespace)))
        except:
            self.value = None

    def set_expression(self,expression):
        self.expression = expression
        # We allow expression to be passed in as a non-string type. Invalid strings
        # will be caught below. It is perfectly fine to give a scalar value as the expression.
        # This can then be evaluated in an empty namespace to the scalar value.
        if expression is not None:
            self.expression = str(expression)

        if self.expression is None:
            raise TypeError

        self.evaluate()

    def __str__(self):
        return str(self.value)


class Reaction():
    """
        Models a biochemical reaction. A reaction conatains dictinaries of species (reactants and products) and parameters.
        The reaction's propensity function needs to be evaluable and result in a non-negative scalar value
        in the namespace defined by the union of its Reactant, Product and Parameter dictionaries.

    """

    def __init__(self, name = "", reactants = {}, products = {}, propensity_function=None, massaction=None, rate=None, annotation=None,restrict_to=None):
        """
            Initializes the reaction using short-hand notation.

            Input:
                name:                       string that the model is referenced by
                parameters:                 a list of parameter instances
                propensity_function:        String with the expression for the reaction's propensity
                reactants:                  List of (species,stoichiometry) tuples
                product:                    List of (species,stoichiometry) tuples
                annotation:                 Description of the reaction (meta)

                massaction True,{False}     is the reaction of mass action type or not?
                rate                        if mass action, rate is a reference to a parameter instance.

            If massaction is set to true, propensity_function is not a valid argument. Instead, the
            propensity function is constructed automatically. For mass-action, zeroth, first and second
            order reactions are supported, attempting to used higher orders will result in an error.

            Raises: ReactionError

        """

        # Metadata
        self.name = name
        self.annotation = ""

        self.massaction = massaction

        self.propensity_function = propensity_function
        self.ode_propensity_function = propensity_function

        if self.propensity_function is None:
            if rate is None:
                errmsg = "Reaction "+self.name +": You must either set the reaction to be mass-action or specifiy a propensity function."
                raise ReactionError(errmsg)
            else:
                # If they don't give us a propensity function and do give a rate, assume mass-action.
                self.massaction = True
        else:
            if rate is not None:
                errmsg = "Reaction "+self.name +": You cannot set the propensity type to mass-action and simultaneously set a propensity function."
                raise ReactionError(errmsg)
            else:
                self.massaction = False

        self.reactants = {}
        if reactants is not None:
            for r in reactants:
                rtype = type(r).__name__
                if rtype=='instance':
                    self.reactants[r.name] = reactants[r]
                else:
                    self.reactants[r]=reactants[r]

        self.products = {}
        if products is not None:
            for p in products:
                rtype = type(p).__name__
                if rtype=='instance':
                    self.products[p.name] = products[p]
                else:
                    self.products[p]=products[p]

        if self.massaction:
            self.type = "mass-action"
            if rate is None:
                raise ReactionError("Reaction "+self.name +": A mass-action propensity has to have a rate.")
            self.marate = rate
            self.create_mass_action()
        else:
            self.type = "customized"

        self.restrict_to = restrict_to

    def create_mass_action(self):
        """ Create a mass action propensity function given self.reactants and a single parameter value.
        """
        # We support zeroth, first and second order propensities only.
        # There is no theoretical justification for higher order propensities.
        # Users can still create such propensities if they really want to,
        # but should then use a custom propensity.
        total_stoch = 0
        for r in self.reactants:
            total_stoch += self.reactants[r]
        if total_stoch > 2:
            raise ReactionError("Reaction: A mass-action reaction cannot involve more than two of one species or one "
                                "of two species.")
        # Case EmptySet -> Y

        propensity_function = self.marate.name
        self.ode_propensity_function = self.marate.name

        # There are only three ways to get 'total_stoch==2':
        for r in self.reactants:
            # Case 1: 2X -> Y
            if self.reactants[r] == 2:
                propensity_function = ("0.5*" + propensity_function +
                                       "*" + str(r) + "*(" + str(r) + "-1)/vol")
            else:
                # Case 3: X1, X2 -> Y;
                propensity_function += "*" + str(r)
            self.ode_propensity_function += "*" + str(r)

        # Set the volume dependency based on order.
        order = len(self.reactants)
        if order == 2:
            propensity_function += "/vol"
        elif order == 0:
            propensity_function += "*vol"

        self.propensity_function = propensity_function

    def set_type(self,type):
        if type not in {'mass-action','customized'}:
            raise ReactionError("Invalid reaction type.")
        self.type = type

    def add_reactant(self,S,stoichiometry):
        if stoichiometry <= 0:
            raise ReactionError("Reaction "+self.name+"Stoichiometry must be a positive integer.")
        self.reactants[S.name]=stoichiometry

    def add_product(self,S,stoichiometry):
        self.products[S.name]=stoichiometry

    def annotate(self,annotation):
        self.annotation = annotation


# Module exceptions
class ModelError(Exception):
    pass

class SpeciesError(ModelError):
    pass

class ReactionError(ModelError):
    pass

class ParameterError(ModelError):
    pass<|MERGE_RESOLUTION|>--- conflicted
+++ resolved
@@ -29,12 +29,8 @@
         self.listOfSpecies    = OrderedDict()
         self.listOfReactions  = OrderedDict()
 
-<<<<<<< HEAD
         ######################
         # Dict that holds flattended parameters and species for
-=======
-        # Dict that holds flattened parameters and species for
->>>>>>> 535fea67
         # evaluation of expressions in the scope of the model.
         self.namespace = OrderedDict([])
         self.species_map = {}
