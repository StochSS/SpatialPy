'''
SpatialPy is a Python 3 package for simulation of
spatial deterministic/stochastic reaction-diffusion-advection problems
Copyright (C) 2021 SpatialPy developers.

This program is free software: you can redistribute it and/or modify
it under the terms of the GNU GENERAL PUBLIC LICENSE Version 3 as
published by the Free Software Foundation.

This program is distributed in the hope that it will be useful,
but WITHOUT ANY WARRANTY; without even the implied warranty of
MERCHANTABILITY or FITNESS FOR A PARTICULAR PURPOSE.  See the
GNU GENERAL PUBLIC LICENSE Version 3 for more details.

You should have received a copy of the GNU General Public License
along with this program.  If not, see <http://www.gnu.org/licenses/>.
'''

#This module defines a model that simulates a discrete, stoachastic, mixed biochemical reaction network in python.

import uuid
from collections import OrderedDict
from spatialpy.Solver import Solver
from spatialpy.DataFunction import DataFunction
from spatialpy.Domain import Domain
from spatialpy.expression import Expression
import numpy
import scipy
import warnings
import math


def export_StochSS(spatialpy_model, filename=None, return_stochss_model=False):
    """
    SpatialPy model to StochSS converter

        :param spatailpy_model: SpatialPy model to be converted to StochSS
        :type spatialpy_model: spatialpy.Model
        :param filename: Path to the exported stochss model
        :type filename: str
        :param return_stochss_model: Whether or not to return the model
        :type return_stochss_model: bool
    """
    try:
        from spatialpy.stochss.StochSSexport import export
    except ImportError:
        raise ImportError('StochSS export conversion not imported successfully')

    return export(spatialpy_model, path=filename, return_stochss_model=return_stochss_model)


class Model():
    """ Representation of a spatial biochemical model.

            :param name: Name of the model
            :type name: str

    """
    reserved_names = ['vol', 't']
    special_characters = ['[', ']', '+', '-', '*', '/', '.', '^']



    def __init__(self, name="spatialpy"):
        """ Create an empty SpatialPy model. """

        # The name that the model is referenced by (should be a String)
        self.name = name

        ######################
        # Dictionaries with Species, Reactions and Parameter objects.
        # Species, Reaction, and Parameter names are used as keys.
        self.listOfParameters = OrderedDict()
        self.listOfSpecies    = OrderedDict()
        self.listOfReactions  = OrderedDict()

        ######################
        # Dict that holds flattended parameters and species for
        # evaluation of expressions in the scope of the model.
        self.namespace = OrderedDict([])
        self.species_map = {}

        ######################
        self.domain = None
        self.listOfTypeIDs = [1] # starts with type '1'
        self.listOfDiffusionRestrictions = {}
        self.listOfDataFunctions = []
        self.listOfInitialConditions = []
        self.listOfBoundaryConditions = []

        ######################
        self.staticDomain = True
        self.enable_rdme = True
        self.enable_pde = True #TODO

        ######################
        self.tspan = None
        self.timestep_size = None
        self.num_timesteps = None
        self.output_freq = None

        ######################
        # Expression utility used by the solver
        # Should be None until the solver is compiled
        self.expr = None


    def __str__(self):
        divider = f"\n{'*'*10}\n"

        def decorate(header):
            return f"\n{divider}{header}{divider}"

        print_string = f"{self.name}"
        if len(self.listOfSpecies):
            print_string += decorate("Species")
            for _, species in self.listOfSpecies.items():
                print_string += f"\n{str(species)}"
        if len(self.listOfInitialConditions):
            print_string += decorate("Initial Conditions")
            for initial_condition in self.listOfInitialConditions:
                print_string += f"\n{str(initial_condition)}"
        if len(self.listOfDiffusionRestrictions):
            print_string += decorate("Diffusion Restrictions")
            for species, types in self.listOfDiffusionRestrictions.items():
                print_string += f"\n{species.name} is restricted to: {str(types)}"
        if len(self.listOfParameters):
            print_string += decorate("Parameters")
            for _, parameter in self.listOfParameters.items():
                print_string += f"\n{str(parameter)}"
        if len(self.listOfReactions):
            print_string += decorate("Reactions")
            for _, reaction in self.listOfReactions.items():
                print_string += f"\n{str(reaction)}"
        if self.domain is not None:
            print_string += decorate("Domain")
            print_string += f"\n{str(self.domain)}"

        return print_string


    def get_expression_utility(self):
        """
        Create a new expression.
        """
        base_namespace = {
            **{name: name for name in math.__dict__.keys()},
            **self.sanitized_species_names(),
            **self.sanitized_parameter_names(),
            **self.sanitized_data_function_names(),
            **{name: name for name in self.reserved_names}
        }
        self.expr = Expression(namespace=base_namespace, blacklist=["="], sanitize=True)


    def run(self, number_of_trajectories=1, seed=None, timeout=None, number_of_threads=None, debug_level=0, debug=False, profile=False):
        """ Simulate the model. Returns a result object containing simulation results.

            :param number_of_trajectories: How many trajectories should be run.
            :type number_of_trajectories: int
            :param seed: The random seed given to the solver.
            :type seed: int
            :param number_of_threads: The number threads the solver will use.
            :type number_of_threads: int
            :param debug_level: Level of output from the solver: 0, 1, or 2. Default: 0.
            :type debug_level: int

            :rtype: spatialpy.Result.Result
        """
        self.__check_if_complete()

        sol = Solver(self, debug_level=debug_level)

        return sol.run(number_of_trajectories=number_of_trajectories, seed=seed, timeout=timeout,
                       number_of_threads=number_of_threads, debug=debug, profile=profile)



    def __check_if_complete(self):
        """ Check if the model is complete, otherwise raise an approprate exception.
        Raises:
            ModelError
        """
        if self.timestep_size is None or self.num_timesteps is None:
            raise ModelError("The model's timespan is not set.  Use 'timespan()' or 'set_timesteps()'.")
        if self.domain is None:
            raise ModelError("The model's domain is not set.  Use 'add_domain()'.")
            
    def set_timesteps(self, output_interval, num_steps, timestep_size=None):
        """" Set the simlation time span parameters
        :param output_interval: size of each output timestep in seconds
        :type output_interval:  float
        :param num_steps: total number of steps to take. Note: the number of output times will be num_steps+1 as the first
          output will be at time zero.
        :type num_steps: int
        :param timestep_size: Size of each timestep in seconds
        :type timestep_size: float
        """
        if timestep_size is not None:
            self.timestep_size = timestep_size
        if self.timestep_size is None:
            self.timestep_size = output_interval
        
        self.output_freq = output_interval/self.timestep_size
        if self.output_freq < self.timestep_size:
            raise ModelError("Timestep size exceeds output frequency.")

        self.num_timesteps = math.ceil(num_steps * self.output_freq)

        # array of step numbers corresponding to the simulation times in the timespan
        output_steps = numpy.arange(0, self.num_timesteps + self.timestep_size, self.output_freq)
        self.output_steps = numpy.unique(numpy.round(output_steps).astype(int))
        sim_steps = numpy.arange(0, self.num_timesteps + self.timestep_size, self.timestep_size)
        self.tspan = numpy.zeros((self.output_steps.size), dtype=float)
        for i, step in enumerate(self.output_steps):
            self.tspan[i] = sim_steps[step]
    
    def timespan(self, time_span, timestep_size=None):
        """
        Set the time span of simulation. The SSA-SDPD engine does not support
        non-uniform timespans.

        :param tspan: Evenly-spaced list of times at which to sample the species populations during the simulation.
        :type tspan: numpy.ndarray
        :param timestep_size: Size of each timestep in seconds
        :type timestep_size: float
        """

        items_diff = numpy.diff(time_span)
        items = map(lambda x: round(x, 10), items_diff)
        isuniform = (len(set(items)) == 1)

        if isuniform:
            self.set_timesteps(items_diff[0], len(items_diff), timestep_size=timestep_size)
        else:
            raise ModelError("Only uniform timespans are supported")



<<<<<<< HEAD
    def set_type(self, geometry_ivar, type_id, mass=None, nu=None, c=None, fixed=False):
=======
    def set_type(self, geometry_ivar, type_id, mass=None, nu=None, rho=None, fixed=False):
>>>>>>> 1d570a3c
        """ Add a type definition to the model.  By default, all regions are set to
        type 0. Returns the number of domain points that were tagged with this type_id

            :param geometry_ivar: an instance of a 'spatialpy.Geometry' subclass.  The 'inside()' method
                       of this object will be used to assign type_id to points.
            :type geometry_ivar: spatialpy.Geometry.Geometry
            :param type_id: (usually an int) the identifier for this type
            :type type_id: int
            :param mass: The mass of each particle in the type
            :type mass: float
            :param rho: The density of each particle in the type
            :type rho: float
            :param nu: The viscosity of each particle in the type
            :type nu: float
            :param c: The artificial speed of sound of each particle in the type
            :type c: float
            :param fixed: Are the particles in this type immobile
            :type fixed: bool

            :rtype: int
        """

        if self.domain is None:
            raise Exception("SpatialPy models must have a domain before types can be attached");
        if type_id not in self.listOfTypeIDs:
            # index is the "particle type", value is the "type ID"
            self.listOfTypeIDs.append(type_id)
        # apply the type to all points, set type for any points that match
        count = 0
        on_boundary = self.domain.find_boundary_points()
        for v_ndx in range(self.domain.get_num_voxels()):
            if geometry_ivar.inside( self.domain.coordinates()[v_ndx,:], on_boundary[v_ndx]):
                self.domain.type[v_ndx] = type_id
                if mass is not None:
                    self.domain.mass[v_ndx] = mass
                if rho is not None:
                    self.domain.rho[v_ndx] = rho
                if nu is not None:
                    self.domain.nu[v_ndx] = nu
                if c is not None:
                    self.domain.c[v_ndx] = c
                self.domain.fixed[v_ndx] = fixed
                count +=1
        if count == 0:
            warnings.warn("Type with type_id={0} has zero particles in it".format(type_id))
        return count

    def restrict(self, species, listOfTypes):
        """ Set the diffusion coefficient to zero for 'species' in all types not in
            'listOfTypes'. This effectively restricts the movement of 'species' to
            the types specified in 'listOfTypes'.

            :param species: Target species to restrict
            :type species: spatialpy.Model.Species
            :param listOfTypes: a list, each object in the list should be a 'type_id'
            :type listOfTypes: list(int)
        """
        #x = Species()
        #if not isinstance(species, Species):
        #if str(type(species)) != 'Species':
        #    raise ModelError("First argument to restrict() must be a Species object, not {0}".format(str(type(species))))
        if not isinstance(listOfTypes,list):
            self.listOfDiffusionRestrictions[species] = [listOfTypes]
        else:
            self.listOfDiffusionRestrictions[species] = listOfTypes

    def add_domain(self, domain):
        '''
        Add a spatial domain to the model

        :param domain: The Domain object to be added to the model
        :type domain: spatialpy.Domain.Domain
        '''
        if not isinstance(domain,Domain) and type(domain).__name__ != 'Domain':
            raise ModelError("Unexpected parameter for add_domain. Parameter must be a Domain.")

        self.domain = domain
        self.listOfTypeIDs = list(set(domain.type))

    def add_data_function(self, data_function):
        """ Add a scalar spatial function to the simulation. This is useful if you have a
            spatially varying in put to your model. Argument is a instances of subclass of the
            spatialpy.DataFunction class. It must implement a function 'map(x)' which takes a
            the spatial positon 'x' as an array, and it returns a float value.

            :param data_function: Data function to be added.
            :type data_function: spatialpy.DataFunction
        """

        if isinstance(data_function, list):
            for S in data_function:
                self.add_data_function(S)
        elif isinstance(data_function, DataFunction) or type(data_function).__name__ == 'DataFunction':
            problem = self.__problem_with_name(data_function.name)
            if problem is not None:
                raise problem
            self.listOfDataFunctions.append(data_function)
        else:
            raise ModelError("Unexpected parameter for add_data_function. Parameter must be DataFunction or list of DataFunctions.")
        return data_function

    def add_initial_condition(self, ic):
        """ Add an initial condition object to the initialization of the model.

                :param ic: Initial condition to be added
                :type ic: spatialpy.InitialCondition.InitialCondition

        """
        self.listOfInitialConditions.append(ic)

    def add_boundary_condition(self, bc):
        """ Add an BoundaryCondition object to the model.

            :param bc: Boundary condition to be added
            :type bc: spatialpy.BoundaryCondition.BoundaryCondition

        """
        bc.model = self
        self.listOfBoundaryConditions.append(bc)

    def update_namespace(self):
        """ Create a dict with flattened parameter and species objects. """

        for param in self.listOfParameters:
            self.namespace[param]=self.listOfParameters[param].value
        # Dictionary of expressions that can be evaluated in the scope of this model.
        self.expressions = {}

    def sanitized_species_names(self):
        """
        Generate a dictionary mapping user chosen species names to simplified formats which will be used
        later on by SpatialPySolvers evaluating reaction propensity functions.

        :returns: the dictionary mapping user species names to their internal SpatialPy notation.
        """
        species_name_mapping = OrderedDict([])
        for i, name in enumerate(self.listOfSpecies.keys()):
            species_name_mapping[name] = 'x[{}]'.format(i)
        return species_name_mapping

    def sanitized_data_function_names(self):
        """
        Generate a dictionary mapping user chosen data function names to simplified formats which will be used
        later on by SpatialPySolvers evaluating reaction propensity functions.

        :returns: the dictionary mapping user data function names to their internal SpatialPy notation.
        """
        data_fn_name_mapping = OrderedDict([])
        for i, data_fn in enumerate(self.listOfDataFunctions):
            data_fn_name_mapping[data_fn.name] = 'data_fn[{}]'.format(i)
        return data_fn_name_mapping

    def sanitized_parameter_names(self):
        """
        Generate a dictionary mapping user chosen parameter names to simplified formats which will be used
        later on by SpatialPySolvers evaluating reaction propensity functions.

        :returns: the dictionary mapping user parameter names to their internal SpatialPy notation.
        """
        parameter_name_mapping = OrderedDict()
        for i, name in enumerate(self.listOfParameters.keys()):
            if name not in parameter_name_mapping:
                parameter_name_mapping[name] = 'P{}'.format(i)
        return parameter_name_mapping

    def get_species(self, sname):
        """ Returns target species from model as object.

                :param sname: name of species to be returned
                :type sname: str

                :rtype: spatialpy.Model.Species

        """
        return self.listOfSpecies[sname]

    def get_num_species(self):
        """ Returns total number of species contained in the model.

                :rtype: int

        """
        return len(self.listOfSpecies)

    def get_all_species(self):
        """ Returns a dictionary of all species in the model using names as keys.

                :rtype: dict

        """
        return self.listOfSpecies

    def add_species(self, obj):
        """
        Adds a species, or list of species to the model. Will return the added object upon success.

        :param obj: The species or list of species to be added to the model object.
        :type obj: spatialpy.Model.Species | list(spatialpy.Model.Species

        :rtype: spatialpy.Model.Species | list(spatialpy.Model.Species
        """


        if isinstance(obj, list):
            for S in obj:
                self.add_species(S)
        elif isinstance(obj, Species) or type(obj).__name__ == 'Species':
            problem = self.__problem_with_name(obj.name)
            if problem is not None:
                raise problem
            self.species_map[obj] = len(self.listOfSpecies)
            self.listOfSpecies[obj.name] = obj
        else:
            raise ModelError("Unexpected parameter for add_species. Parameter must be Species or list of Species.")
        return obj


    def delete_species(self, obj):
        """ Remove a Species from model.listOfSpecies. 

                :param obj: Species object to be removed
                :type obj: spatialpy.Model.Species

        """
        self.listOfSpecies.pop(obj)

    def delete_all_species(self):
        """ Remove all species from model.listOfSpecies.
        """

        self.listOfSpecies.clear()

    def get_parameter(self,pname):
        """ Remove a Parameter from model.listOfParameters. 

                :param pname: Name of parameter to be removed
                :type pname: spatialpy.Model.Parameter

        """
        try:
            return self.listOfParameters[pname]
        except:
            raise ModelError("No parameter named "+pname)

    def get_all_parameters(self):
        """ Return a dictionary of all model parameters, indexed by name.

            :rtype: dict

        """

        return self.listOfParameters

    def __problem_with_name(self, name):
        if name in Model.reserved_names:
            return ModelError('Name "{}" is unavailable. It is reserved for internal SpatialPy use. Reserved Names: ({}).'.format(name, Model.reserved_names))
        if name in self.listOfSpecies:
            return ModelError('Name "{}" is unavailable. A species with that name exists.'.format(name))
        if name in self.listOfParameters:
            return ModelError('Name "{}" is unavailable. A parameter with that name exists.'.format(name))
        if name.isdigit():
            return ModelError('Name "{}" is unavailable. Names must not be numeric strings.'.format(name))
        for special_character in Model.special_characters:
            if special_character in name:
                return ModelError('Name "{}" is unavailable. Names must not contain special characters: {}.'.format(name, Model.special_characters))



    def add_parameter(self,params):
        """ Add Parameter(s) to model.listOfParameters. Input can be either a single
            Parameter object or a list of Parameter objects.

                :param params: Parameter object or list of Parameters to be added.
                :type params: spatialpy.Model.Parameter | list(spatialpy.Model.Parameter)
        """
        if isinstance(params,list):
            for p in params:
                self.add_parameter(p)
        else:
            if isinstance(params, Parameter) or  type(params).__name__ == 'Parameter':
                problem = self.__problem_with_name(params.name)
                if problem is not None:
                    raise problem
                # make sure that you don't overwrite an existing parameter??
                if params.name in self.listOfParameters.keys():
                    raise ParameterError("Parameter '{0}' has already been added to the model.".format(params.name))
                self.listOfParameters[params.name] = params
            else:
                raise ParameterError("Parameter '{0}' needs to be of type '{2}', it is of type '{1}'".format(params.name,str(params),str(type(Parameter))))
        return params

    def delete_parameter(self, obj):
        self.listOfParameters.pop(obj)

    def set_parameter(self,pname,expression):
        """ Set the expression of an existing paramter. 

                :param pname: Name of target parameter for expression
                :type pname: str
                :param expression: math expression to be assigned to target parameter
                :type expression: str

        """
        p = self.listOfParameters[pname]
        p.expression = expression
        p._evaluate()

    def _resolve_parameters(self):
        """ Attempt to resolve all parameter expressions to scalar floating point values.
            Must be called prior to exporting the model.  """
        self.update_namespace()
        for param in self.listOfParameters:
            try:
                self.listOfParameters[param]._evaluate(self.namespace)
            except:
                raise ParameterError(f"Could not resolve Parameter '{param}' expression '{self.listOfParameters[param].expression}' to a scalar value.")

    def delete_all_parameters(self):
        """ Remove all parameters from model.listOfParameters
        """

        self.listOfParameters.clear()

    def add_reaction(self,reacs):
        """ Add Reaction(s) to the model. Input can be single instance, a list of instances
            or a dict with name, instance pairs. 

            :param reacs: Reaction or list of Reactions to be added.
            :type reacs: spatialpy.Model.Reaction | list(spatialpy.Model.Reaction)

        """
        if isinstance(reacs, list):
            for r in reacs:
                r.initialize(self)
                if r.name is None or r.name == "":
                    r.name = 'rxn' + str(uuid.uuid4()).replace('-', '_')
                self.listOfReactions[r.name] = r
        elif isinstance(reacs, Reaction) or type(reacs).__name__ == "Reaction":
                reacs.initialize(self)
                if reacs.name is None or reacs.name == "":
                    reacs.name = 'rxn' + str(uuid.uuid4()).replace('-', '_')
                self.listOfReactions[reacs.name] = reacs
        else:
            raise ModelError("add_reaction() takes a spatialpy.Reaction object or list of objects")

    def get_reaction(self, rname):
        """ Retrieve a reaction object from the model by name

                :param rname: name of Reaction to retrieve
                :type rname: str

                :rtype: spatialpy.Model.Reaction

        """
        return self.listOfReactions[rname]

    def get_num_reactions(self):
        """ Returns the number of reactions in this model.

                :rtype: int
        """
        return len(self.listOfReactions)

    def get_all_reactions(self):
        """ Returns a dictionary of all model reactions using names as keys.

            :rtype: dict
        """

        return self.listOfReactions

    def delete_reaction(self, obj):
        """ Remove reaction from model.listOfReactions

            :param obj: Reaction to be removed.
            :type obj: spatialpy.Model.Reaction

        """
        self.listOfReactions.pop(obj)

    def delete_all_reactions(self):
        """ Remove all reactions from model.listOfReactions
        """
        self.listOfReactions.clear()

    def __ne__(self, other):
        return not self.__eq__(other)

    def __eq__(self, other):
        return (self.listOfParameters == other.listOfParameters and \
            self.listOfSpecies == other.listOfSpecies and \
            self.listOfReactions == other.listOfReactions and \
            self.name == other.name)

    def _create_stoichiometric_matrix(self):
        """ Generate a stoichiometric matrix in sparse CSC format. """

        if self.get_num_reactions() > 0:
            ND = numpy.zeros((self.get_num_species(), self.get_num_reactions()))
            for i, r in enumerate(self.listOfReactions):
                R = self.listOfReactions[r]
                reactants = R.reactants
                products  = R.products

                for s in reactants:
                    ND[self.species_map[s], i] -= reactants[s]
                for s in products:
                    ND[self.species_map[s], i] += products[s]

            N = scipy.sparse.csc_matrix(ND)
        else:
            N = numpy.zeros((self.get_num_species(), self.get_num_reactions()))

        return N


    def _create_dependency_graph(self):
        """ Construct the sparse dependency graph. """
        # We cannot safely generate a dependency graph (without attempting to analyze the
        # propensity string itself) if the model contains custom propensities.
        mass_action_model = True
        for name, reaction in self.listOfReactions.items():
            if not reaction.massaction:
                GF = numpy.ones((self.get_num_reactions(),
                    self.get_num_reactions() + self.get_num_species()))
                mass_action_model = False

        if mass_action_model:
            GF = numpy.zeros((self.get_num_reactions(),
                self.get_num_reactions() + self.get_num_species()))
            species_map = self.species_map

            involved_species = []
            reactants = []
            for name, reaction in self.listOfReactions.items():
                temp = []
                temp2 = []
                for s in reaction.reactants:
                    temp.append(species_map[s])
                    temp2.append(species_map[s])
                for s in reaction.products:
                    temp.append(species_map[s])
                involved_species.append(temp)
                reactants.append(temp2)

            species_to_reactions = []
            for sname,species in self.listOfSpecies.items():
                temp = []
                for j, x in enumerate(reactants):
                    if species_map[species] in x:
                        temp.append(j)
                species_to_reactions.append(temp)

            reaction_to_reaction = []
            for name, reaction in self.listOfReactions.items():
                temp = []
                for s in reaction.reactants:
                    if species_to_reactions[species_map[s]] not in temp:
                        temp = temp+species_to_reactions[species_map[s]]

                for s in reaction.products:
                    if species_to_reactions[species_map[s]] not in temp:
                        temp = temp+ species_to_reactions[species_map[s]]

                temp = list(set(temp))
                reaction_to_reaction.append(temp)

            # Populate G
            for j, spec in enumerate(species_to_reactions):
                for s in spec:
                    GF[s, j] = 1

            for i,reac in enumerate(reaction_to_reaction):
                for r in reac:
                    GF[r, self.get_num_species()+i] = 1


        try:
            G = scipy.sparse.csc_matrix(GF)
        except Exception as e:
            G = GF

        return G

    def _apply_initial_conditions(self):
        """ Initalize the u0 matrix (zeros) and then apply each initial condition"""
        # initalize
        ns = self.get_num_species()
        nv = self.domain.get_num_voxels()
        self.u0 = numpy.zeros((ns, nv))
        # apply initial condition functions
        for ic in self.listOfInitialConditions:
            ic.apply(self)





class Species():
    """ Model of a biochemical species. Must be assigned a diffusion coefficent.

            :param name: Name of the Species
            :type name: str
            :param diffusion_coefficient: non-constant coefficient of diffusion for Species
            :type diffusion_coefficient: float
            """

    reserved_names = ["x", "vol","sd","data_fn","t","debug_flag","Spatialpy"]



    def __init__(self,name=None, diffusion_coefficient=None):
        # A species has a name (string) and an initial value (positive integer)
        if name is None:
            raise ModelError("Species must have a name")
        else:
            self.name = name
        if  diffusion_coefficient is not None:
            self.diffusion_coefficient=diffusion_coefficient
        else:
            raise ModelError("Species must have a diffusion_coefficient")


    def __str__(self):
        print_string = f"{self.name}: {str(self.diffusion_coefficient)}"
        return print_string

class Parameter():
    """
        Model of a rate paramter.
        A parameter can be given as a String expression (function) or directly as a scalar value.
        If given a String expression, it should be evaluable in the namespace of a parent Model.

            :param name: Name of the Parameter
            :type name: str
            :param expression: Mathematical expression of Parameter
            :type expression: str
            :param value: Parameter as value rather than expression.
            :type value: float

    """

    def __init__(self,name=None,expression=None):

        self.name = name
        if name is None:
            raise ParameterError("name is required for a Parameter.")

        # We allow expression to be passed in as a non-string type. Invalid strings
        # will be caught below. It is perfectly fine to give a scalar value as the expression.
        # This can then be evaluated in an empty namespace to the scalar value.
        if expression is not None:
            self.expression = str(expression)
        else:
            raise ParameterError("expression is required for a Parameter.")

        self._evaluate()

    def _evaluate(self,namespace={}):
        """ Evaluate the expression and return the (scalar) value """
        try:
            self.value = (float(eval(self.expression, namespace)))
        except:
            self.value = None

    def set_expression(self,expression):
        """ Sets the Parameters expression

            :param expression: Expression to be set for Parameter
            :type expression: str
        """
        self.expression = expression
        # We allow expression to be passed in as a non-string type. Invalid strings
        # will be caught below. It is perfectly fine to give a scalar value as the expression.
        # This can then be evaluated in an empty namespace to the scalar value.
        if expression is not None:
            self.expression = str(expression)

        if self.expression is None:
            raise TypeError

        self._evaluate()

    def __str__(self):
        print_string = f"{self.name}: {str(self.expression)}"
        return print_string


class Reaction():
    """
        Models a biochemical reaction. A reaction conatains dictionaries of species (reactants and products) \
        and parameters. The reaction's propensity function needs to be evaluable and result in a \
        non-negative scalar value in the namespace defined by the union of its Reactant, Product and \
        Parameter dictionaries. If massaction is set to true, propensity_function is not a valid argument. \
        Instead, the propensity function is constructed automatically. For mass-action, zeroth, first \
        and second order reactions are supported, attempting to used higher orders will result in an error.

            :param name: String that the model is referenced by
            :type name: str
            :param parameters: A list of parameter instances
            :type parameters: list(spatialpy.Model.Parameter)
            :param propensity_function: String with the expression for the reaction's propensity
            :type propensity_function: str
            :param reactants: Dictionary of {species:stoichiometry} of reaction reactants
            :type reactants: dict
            :param products: Dictionary of {species:stoichiometry} of reaction products
            :type products: dict
            :param annotation: Description of the reaction (meta)
            :type annotation: str
            :param massaction: Is the reaction of mass action type or not?
            :type massaction: bool
            :param rate: if mass action, rate is a reference to a parameter instance.
            :type rate: spatialpy.model.Parameter


    """

    def __init__(self, name = "", reactants = {}, products = {}, propensity_function=None, massaction=None, rate=None, annotation=None,restrict_to=None):

        # Metadata
        self.name = name
        self.reactants = reactants
        self.products = products
        self.propensity_function = propensity_function
        self.massaction = massaction
        self.rate = rate
        self.annotation = annotation
        if isinstance(restrict_to, int):
            self.restrict_to = [restrict_to]
        elif isinstance(restrict_to, list) or restrict_to is None:
            self.restrict_to = restrict_to
        else:
            errmsg = f"Reaction {name}: restrict_to must be an integer or list of integers."
            raise ReactionError(errmsg)

    def initialize(self, model):
        """ Defered object initialization, called by model.add_reaction(). """

        self.ode_propensity_function = self.propensity_function

        if self.propensity_function is None:
            if self.rate is None:
                errmsg = f"Reaction {name}: You must either set the reaction to be mass-action or specifiy a propensity function."
                raise ReactionError(errmsg)
            self.massaction = True
        else:
            if self.rate is not None:
                errmsg = f"Reaction {name}: You cannot set the propensity type to mass-action and simultaneously set a propensity function."
                raise ReactionError(errmsg)
            # If they don't give us a propensity function and do give a rate, assume mass-action.
            self.massaction = False
            self.marate = None


        reactants = self.reactants
        self.reactants = {}
        if reactants is not None:
            for r in reactants:
                rtype = type(r).__name__
                if rtype=='Species':
                    self.reactants[r]=reactants[r]
                elif rtype=='str':
                    if r not in model.listOfSpecies:
                        raise ReactionError(f"Could not find species '{r}' in model.")
                    self.reactants[model.listOfSpecies[r]] = reactants[r]

        products = self.products
        self.products = {}
        if products is not None:
            for p in products:
                rtype = type(p).__name__
                if rtype=='Species':
                    self.products[p]=products[p]
                else:
                    if p not in model.listOfSpecies:
                        raise ReactionError(f"Could not find species '{p}' in model.")
                    self.products[model.listOfSpecies[p]] = products[p]

        if self.massaction:
            self.type = "mass-action"
            rtype = type(self.rate).__name__
            if rtype == 'Parameter':
                self.marate = self.rate.name
            elif rtype == 'int' or rtype == 'float':
                self.marate = str(self.rate)
            else:
                self.marate = self.rate
            self.__create_mass_action()
        else:
            self.type = "customized"


    def __str__(self):
        print_string = f"{self.name}, Active in: {str(self.restrict_to)}"
        if len(self.reactants):
            print_string += f"\n\tReactants"
            for species, stoichiometry in self.reactants.items():
                name = species if isinstance(species, str) else species.name
                print_string += f"\n\t\t{name}: {stoichiometry}"
        if len(self.products):
            print_string += f"\n\tProducts"
            for species, stoichiometry in self.products.items():
                name = species if isinstance(species, str) else species.name
                print_string += f"\n\t\t{name}: {stoichiometry}"
        print_string += f"\n\tPropensity Function: {self.propensity_function}"
        return print_string


    def __create_mass_action(self):
        """ Create a mass action propensity function given self.reactants and a single parameter value.

         We support zeroth, first and second order propensities only.
         There is no theoretical justification for higher order propensities.
         Users can still create such propensities if they really want to,
         but should then use a custom propensity.
        """
        total_stoch = 0
        for r in self.reactants:
            total_stoch += self.reactants[r]
        if total_stoch > 2:
            raise ReactionError(
                      """Reaction: A mass-action reaction cannot involve more than two of one species or one "
                         of two species (no more than 2 total reactants).
                         SpatialPy support zeroth, first and second order propensities only.
                         There is no theoretical justification for higher order propensities.
                         Users can still create such propensities using a 'custom propensity'.""")
        # Case EmptySet -> Y

        if isinstance(self.marate, str):
            propensity_function = self.marate
            ode_propensity_function = self.marate
        else:
            propensity_function = self.marate.name
            ode_propensity_function = self.marate.name

        # There are only three ways to get 'total_stoch==2':
        for r in self.reactants:
            # Case 1: 2X -> Y
            if self.reactants[r] == 2:
                propensity_function = ("0.5*" + propensity_function +
                                       "*" + r.name + "*(" + r.name + "-1)/vol")
            else:
                # Case 3: X1, X2 -> Y;
                propensity_function += "*" + r.name
            ode_propensity_function += "*" + r.name

        # Set the volume dependency based on order.
        order = len(self.reactants)
        if order == 2:
            propensity_function += "/vol"
        elif order == 0:
            propensity_function += "*vol"

        self.propensity_function = propensity_function
        self.ode_propensity_function = ode_propensity_function


    def add_reactant(self,S,stoichiometry):
        """ Add a reactant to this reaction
            
            :param s: reactant Species object
            :type s: spatialpy.Model.Species
            :param stoichiometry: Stoichiometry of this participant reactant
            :type stoichiometry: int

        """
        if stoichiometry <= 0:
            raise ReactionError("Reaction "+self.name+"Stoichiometry must be a positive integer.")
        self.reactants[S.name]=stoichiometry

    def add_product(self,S,stoichiometry):
        """ Add a product to this reaction

            :param s: Species object to be produced by the reaction
            :type s: spatialpy.Model.Species
            :param stoichiometry: Stoichiometry of this product.
            :type stoichiometry: int

        """
        self.products[S.name]=stoichiometry

    def annotate(self,annotation):
        """ Add an annotation to this reaction.

                :param annotation: Annotation note to be added to reaction
                :type annotation: str

        """
        self.annotation = annotation


# Module exceptions
class ModelError(Exception):
    pass

class SpeciesError(ModelError):
    pass

class ReactionError(ModelError):
    pass

class ParameterError(ModelError):
    pass<|MERGE_RESOLUTION|>--- conflicted
+++ resolved
@@ -237,11 +237,7 @@
 
 
 
-<<<<<<< HEAD
-    def set_type(self, geometry_ivar, type_id, mass=None, nu=None, c=None, fixed=False):
-=======
-    def set_type(self, geometry_ivar, type_id, mass=None, nu=None, rho=None, fixed=False):
->>>>>>> 1d570a3c
+    def set_type(self, geometry_ivar, type_id, mass=None, nu=None, rho=None, c=None, fixed=False):
         """ Add a type definition to the model.  By default, all regions are set to
         type 0. Returns the number of domain points that were tagged with this type_id
 
