'''
SpatialPy is a Python 3 package for simulation of
spatial deterministic/stochastic reaction-diffusion-advection problems
Copyright (C) 2021 SpatialPy developers.

This program is free software: you can redistribute it and/or modify
it under the terms of the GNU GENERAL PUBLIC LICENSE Version 3 as
published by the Free Software Foundation.

This program is distributed in the hope that it will be useful,
but WITHOUT ANY WARRANTY; without even the implied warranty of
MERCHANTABILITY or FITNESS FOR A PARTICULAR PURPOSE.  See the
GNU GENERAL PUBLIC LICENSE Version 3 for more details.

You should have received a copy of the GNU General Public License
along with this program.  If not, see <http://www.gnu.org/licenses/>.
'''

#This module defines a model that simulates a discrete, stoachastic, mixed biochemical reaction network in python.

import uuid
from collections import OrderedDict
from spatialpy.Solver import Solver
import numpy
import scipy
import warnings
import math


def export_StochSS(spatialpy_model, filename=None, return_stochss_model=False):
    """
    SpatialPy model to StochSS converter

        :param spatailpy_model: SpatialPy model to be converted to StochSS
        :type spatialpy_model: spatialpy.Model
        :param filename: Path to the exported stochss model
        :type filename: str
        :param return_stochss_model: Whether or not to return the model
        :type return_stochss_model: bool
    """
    try:
        from spatialpy.stochss.StochSSexport import export
    except ImportError:
        raise ImportError('StochSS export conversion not imported successfully')

    return export(spatialpy_model, path=filename, return_stochss_model=return_stochss_model)


class Model():
    """ Representation of a spatial biochemical model.

            :param name: Name of the model
            :type name: str

    """
    reserved_names = ['vol']
    special_characters = ['[', ']', '+', '-', '*', '/', '.', '^']


<<<<<<< HEAD
    def __init__(self, name=""):
                
=======
    def __init__(self, name="spatialpy"):
        """ Create an empty SpatialPy model. """
>>>>>>> 4463ef23

        # The name that the model is referenced by (should be a String)
        self.name = name

        ######################
        # Dictionaries with Species, Reactions and Parameter objects.
        # Species, Reaction, and Parameter names are used as keys.
        self.listOfParameters = OrderedDict()
        self.listOfSpecies    = OrderedDict()
        self.listOfReactions  = OrderedDict()

        ######################
        # Dict that holds flattended parameters and species for
        # evaluation of expressions in the scope of the model.
        self.namespace = OrderedDict([])
        self.species_map = {}

        ######################
        self.domain = None
        self.listOfTypeIDs = [1] # starts with type '1'
        self.listOfDiffusionRestrictions = {}
        self.listOfDataFunctions = []
        self.listOfInitialConditions = []
        self.listOfBoundaryConditions = []

        ######################
        self.staticDomain = True
        self.enable_rdme = True
        self.enable_pde = True #TODO

        ######################
        self.tspan = None
        self.timestep_size = 1e-5
        self.num_timesteps = None
        self.output_freq = None


    def __str__(self):
        divider = f"\n{'*'*10}\n"

        def decorate(header):
            return f"\n{divider}{header}{divider}"

        print_string = f"{self.name}"
        if len(self.listOfSpecies):
            print_string += decorate("Species")
            for _, species in self.listOfSpecies.items():
                print_string += f"\n{str(species)}"
        if len(self.listOfInitialConditions):
            print_string += decorate("Initial Conditions")
            for initial_condition in self.listOfInitialConditions:
                print_string += f"\n{str(initial_condition)}"
        if len(self.listOfDiffusionRestrictions):
            print_string += decorate("Diffusion Restrictions")
            for species, types in self.listOfDiffusionRestrictions.items():
                print_string += f"\n{species.name} is restricted to: {str(types)}"
        if len(self.listOfParameters):
            print_string += decorate("Parameters")
            for _, parameter in self.listOfParameters.items():
                print_string += f"\n{str(parameter)}"
        if len(self.listOfReactions):
            print_string += decorate("Reactions")
            for _, reaction in self.listOfReactions.items():
                print_string += f"\n{str(reaction)}"
        if self.domain is not None:
            print_string += decorate("Domain")
            print_string += f"\n{str(self.domain)}"

        return print_string


    def run(self, number_of_trajectories=1, seed=None, timeout=None, number_of_threads=None, debug_level=0, debug=False, profile=False):
        """ Simulate the model. Returns a result object containing simulation results.

            :param number_of_trajectories: How many trajectories should be run.
            :type number_of_trajectories: int
            :param seed: The random seed given to the solver.
            :type seed: int
            :param number_of_threads: The number threads the solver will use.
            :type number_of_threads: int
            :param debug_level: Level of output from the solver: 0, 1, or 2. Default: 0.
            :type debug_level: int

            :rtype: spatialpy.Result.Result
        """
        self.__check_if_complete()

        sol = Solver(self, debug_level=debug_level)

        return sol.run(number_of_trajectories=number_of_trajectories, seed=seed, timeout=timeout,
                       number_of_threads=number_of_threads, debug=debug, profile=profile)


<<<<<<< HEAD
    def set_timesteps(self, step_size, num_steps):
        """" Set the simlation time span parameters. Note: the number of output times will be num_steps+1 as the first
=======
    def __check_if_complete(self):
        """ Check if the model is complete, otherwise raise an approprate exception.
        Raises:
            ModelError
        """
        if self.timestep_size is None or self.num_timesteps is None:
            raise ModelError("The model's timespan is not set.  Use 'timespan()' or 'set_timesteps()'.")
        if self.domain is None:
            raise ModelError("The model's domain is not set.  Use 'add_domain()'.")
            
    def set_timesteps(self, output_interval, num_steps, timestep_size=None):
        """" Set the simlation time span parameters
        Args:
            output_interval: float, size of each output timestep in seconds
            num_steps: int, total number of steps to take

        Note: the number of output times will be num_steps+1 as the first
>>>>>>> 4463ef23
              output will be at time zero.

            :param step_size: Size of each timestep in seconds
            :type step_size: float
            :param num_steps: Total number of steps to take
            :type num_steps: int

        """
        if timestep_size is not None:
            self.timestep_size = timestep_size
        if self.timestep_size is None:
            raise ModelError("timestep_size is not set")

        self.output_freq = math.ceil(output_interval/self.timestep_size)

        self.num_timesteps = math.ceil(num_steps * self.output_freq)
        # array of step numbers corresponding to the simulation times in the timespan
        self.timespan_steps = numpy.linspace(0,self.num_timesteps,
                        num=math.ceil(self.num_timesteps/self.output_freq)+1, dtype=int)

        self.tspan = numpy.linspace(0,self.num_timesteps*self.timestep_size,self.num_timesteps)

    def timespan(self, time_span, timestep_size=None):
        """
        Set the time span of simulation. The SSA-SDPD engine does not support
        non-uniform timespans.

        :param tspan: Evenly-spaced list of times at which to sample the species populations during the simulation.
        :type tspan: numpy.ndarray
        """

        self.tspan = time_span
        if timestep_size is not None:
            self.timestep_size = timestep_size

        items_diff = numpy.diff(time_span)
        items = map(lambda x: round(x, 10), items_diff)
        isuniform = (len(set(items)) == 1)

        if isuniform:
            self.set_timesteps( items_diff[0], len(items_diff) )
        else:
            raise ModelError("Only uniform timespans are supported")



    def set_type(self, geometry_ivar, type_id, mass=None, nu=None, fixed=False):
        """ Add a type definition to the model.  By default, all regions are set to
        type 0. Returns the number of domain points that were tagged with this type_id

            :param geometry_ivar: an instance of a 'spatialpy.Geometry' subclass.  The 'inside()' method
                       of this object will be used to assign type_id to points.
            :type geometry_ivar: spatialpy.Geometry.Geometry
            :param type_id: (usually an int) the identifier for this type
            :type type_id: int
            :param mass: The mass of each particle in the type
            :type mass: float
            :param nu: The viscosity of each particle in the type
            :type nu: float
            :param fixed: Are the particles in this type immobile
            :type fixed: bool

            :rtype: int
        """

        if self.domain is None:
            raise Exception("SpatialPy models must have a domain before types can be attached");
        if type_id not in self.listOfTypeIDs:
            # index is the "particle type", value is the "type ID"
            self.listOfTypeIDs.append(type_id)
        # apply the type to all points, set type for any points that match
        count = 0
        on_boundary = self.domain.find_boundary_points()
        for v_ndx in range(self.domain.get_num_voxels()):
            if geometry_ivar.inside( self.domain.coordinates()[v_ndx,:], on_boundary[v_ndx]):
                self.domain.type[v_ndx] = type_id
                if (mass is not None):
                    self.domain.mass[v_ndx] = mass
                if (nu is not None):
                    self.domain.nu[v_ndx] = nu
                self.domain.fixed[v_ndx] = fixed
                count +=1
        if count == 0:
            warnings.warn("Type with type_id={0} has zero particles in it".format(type_id))
        return count

    def restrict(self, species, listOfTypes):
        """ Set the diffusion coefficient to zero for 'species' in all types not in
            'listOfTypes'. This effectively restricts the movement of 'species' to
            the types specified in 'listOfTypes'.

            :param species: Target species to restrict
            :type species: spatialpy.Model.Species
            :param listOfTypes: a list, each object in the list should be a 'type_id'
            :type listOfTypes: list(int)
        """
        #x = Species()
        #if not isinstance(species, Species):
        #if str(type(species)) != 'Species':
        #    raise ModelError("First argument to restrict() must be a Species object, not {0}".format(str(type(species))))
        if not isinstance(listOfTypes,list):
            self.listOfDiffusionRestrictions[species] = [listOfTypes]
        else:
            self.listOfDiffusionRestrictions[species] = listOfTypes

    def add_domain(self, domain):
        '''
        Add a spatial domain to the model

        :param domain: The Domain object to be added to the model
        :type domain: spatialpy.Domain.Domain
        '''
        if type(domain).__name__ != 'Domain':
            raise ModelError("Unexpected parameter for add_domain. Parameter must be a Domain.")

        self.domain = domain
        self.listOfTypeIDs = list(set(domain.type))

    def add_data_function(self, data_function):
        """ Add a scalar spatial function to the simulation. This is useful if you have a
            spatially varying in put to your model. Argument is a instances of subclass of the
            spatialpy.DataFunction class. It must implement a function 'map(x)' which takes a
            the spatial positon 'x' as an array, and it returns a float value.

            :param data_function: Data function to be added.
            :type data_function: spatialpy.DataFunction.DataFunction
        """
        self.listOfDataFunctions.append(data_function)

    def add_initial_condition(self, ic):
        """ Add an initial condition object to the initialization of the model.

                :param ic: Initial condition to be added
                :type ic: spatialpy.InitialCondition.InitialCondition

        """
        self.listOfInitialConditions.append(ic)

    def add_boundary_condition(self, bc):
        """ Add an BoundaryCondition object to the model.

            :param bc: Boundary condition to be added
            :type bc: spatialpy.BoundaryCondition.BoundaryCondition

        """
        bc.model = self
        self.listOfBoundaryConditions.append(bc)

    def update_namespace(self):
        """ Create a dict with flattened parameter and species objects. """

        for param in self.listOfParameters:
            self.namespace[param]=self.listOfParameters[param].value
        # Dictionary of expressions that can be evaluated in the scope of this model.
        self.expressions = {}

    def get_species(self, sname):
        """ Returns target species from model as object.

                :param sname: name of species to be returned
                :type sname: str

                :rtype: spatialpy.Model.Species

        """
        return self.listOfSpecies[sname]

    def get_num_species(self):
        """ Returns total number of species contained in the model.

                :rtype: int

        """
        return len(self.listOfSpecies)

    def get_all_species(self):
        """ Returns a dictionary of all species in the model using names as keys.

                :rtype: dict

        """
        return self.listOfSpecies

    def add_species(self, obj):
        """
        Adds a species, or list of species to the model. Will return the added object upon success.

        :param obj: The species or list of species to be added to the model object.
        :type obj: spatialpy.Model.Species | list(spatialpy.Model.Species

        :rtype: spatialpy.Model.Species | list(spatialpy.Model.Species
        """


        if isinstance(obj, list):
            for S in obj:
                self.add_species(S)
        elif type(obj).__name__ == 'Species':
            problem = self.__problem_with_name(obj.name)
            if problem is not None:
                raise problem
            self.species_map[obj] = len(self.listOfSpecies)
            self.listOfSpecies[obj.name] = obj
        else:
            raise ModelError("Unexpected parameter for add_species. Parameter must be Species or list of Species.")
        return obj


    def delete_species(self, obj):
        """ Remove a Species from model.listOfSpecies. 

                :param obj: Species object to be removed
                :type obj: spatialpy.Model.Species

        """
        self.listOfSpecies.pop(obj)

    def delete_all_species(self):
        """ Remove all species from model.listOfSpecies.
        """

        self.listOfSpecies.clear()

    def get_parameter(self,pname):
        """ Remove a Parameter from model.listOfParameters. 

                :param pname: Name of parameter to be removed
                :type pname: spatialpy.Model.Parameter

        """
        try:
            return self.listOfParameters[pname]
        except:
            raise ModelError("No parameter named "+pname)

    def get_all_parameters(self):
        """ Return a dictionary of all model parameters, indexed by name.

            :rtype: dict

        """

        return self.listOfParameters

    def __problem_with_name(self, name):
        if name in Model.reserved_names:
            return ModelError('Name "{}" is unavailable. It is reserved for internal SpatialPy use. Reserved Names: ({}).'.format(name, Model.reserved_names))
        if name in self.listOfSpecies:
            return ModelError('Name "{}" is unavailable. A species with that name exists.'.format(name))
        if name in self.listOfParameters:
            return ModelError('Name "{}" is unavailable. A parameter with that name exists.'.format(name))
        if name.isdigit():
            return ModelError('Name "{}" is unavailable. Names must not be numeric strings.'.format(name))
        for special_character in Model.special_characters:
            if special_character in name:
                return ModelError('Name "{}" is unavailable. Names must not contain special characters: {}.'.format(name, Model.special_characters))



    def add_parameter(self,params):
        """ Add Parameter(s) to model.listOfParameters. Input can be either a single
            Parameter object or a list of Parameter objects.

                :param params: Parameter object or list of Parameters to be added.
                :type params: spatialpy.Model.Parameter | list(spatialpy.Model.Parameter)
        """
        if isinstance(params,list):
            for p in params:
                self.add_parameter(p)
        else:
            #if isinstance(params, type(Parameter())):
            x = Parameter()
            if str(type(params)) == str(type(x)):
                problem = self.__problem_with_name(params.name)
                if problem is not None:
                    raise problem
                # make sure that you don't overwrite an existing parameter??
                if params.name in self.listOfParameters.keys():
                    raise ParameterError("Parameter '{0}' has already been added to the model.".format(params.name))
                self.listOfParameters[params.name] = params
            else:
                #raise ParameterError("Could not resolve Parameter expression {} to a scalar value.".format(params))
                raise ParameterError("Parameter '{0}' needs to be of type '{2}', it is of type '{1}'".format(params.name,str(type(params)),str(type(x))))
        return params

    def delete_parameter(self, obj):
        self.listOfParameters.pop(obj)

    def set_parameter(self,pname,expression):
        """ Set the expression of an existing paramter. 

                :param pname: Name of target parameter for expression
                :type pname: str
                :param expression: math expression to be assigned to target parameter
                :type expression: str

        """
        p = self.listOfParameters[pname]
        p.expression = expression
        p.__evaluate()

    def _resolve_parameters(self):
        """ Attempt to resolve all parameter expressions to scalar floating point values.
            Must be called prior to exporting the model.  """
        self.update_namespace()
        for param in self.listOfParameters:
            try:
                self.listOfParameters[param].__evaluate(self.namespace)
            except:
                raise ParameterError("Could not resolve Parameter expression "+param + "to a scalar value.")

    def delete_all_parameters(self):
        """ Remove all parameters from model.listOfParameters
        """

        self.listOfParameters.clear()

    def add_reaction(self,reacs):
        """ Add Reaction(s) to the model. Input can be single instance, a list of instances
            or a dict with name, instance pairs. 

            :param reacs: Reaction or list of Reactions to be added.
            :type reacs: spatialpy.Model.Reaction | list(spatialpy.Model.Reaction)

        """
        if isinstance(reacs, list):
            for r in reacs:
                r.initialize(self)
                if r.name is None or r.name == "":
                    r.name = 'rxn' + str(uuid.uuid4()).replace('-', '_')
                self.listOfReactions[r.name] = r
        elif type(reacs).__name__ == "Reaction":
                reacs.initialize(self)
                if reacs.name is None or reacs.name == "":
                    reacs.name = 'rxn' + str(uuid.uuid4()).replace('-', '_')
                self.listOfReactions[reacs.name] = reacs
        else:
            raise ModelError("add_reaction() takes a spatialpy.Reaction object or list of objects")

    def get_reaction(self, rname):
        """ Retrieve a reaction object from the model by name

                :param rname: name of Reaction to retrieve
                :type rname: str

                :rtype: spatialpy.Model.Reaction

        """
        return self.listOfReactions[rname]

    def get_num_reactions(self):
        """ Returns the number of reactions in this model.

                :rtype: int
        """
        return len(self.listOfReactions)

    def get_all_reactions(self):
        """ Returns a dictionary of all model reactions using names as keys.

            :rtype: dict
        """

        return self.listOfReactions

    def delete_reaction(self, obj):
        """ Remove reaction from model.listOfReactions

            :param obj: Reaction to be removed.
            :type obj: spatialpy.Model.Reaction

        """
        self.listOfReactions.pop(obj)

    def delete_all_reactions(self):
        """ Remove all reactions from model.listOfReactions
        """
        self.listOfReactions.clear()

    def __ne__(self, other):
        return not self.__eq__(other)

    def __eq__(self, other):
        return (self.listOfParameters == other.listOfParameters and \
            self.listOfSpecies == other.listOfSpecies and \
            self.listOfReactions == other.listOfReactions and \
            self.name == other.name)

    def _create_stoichiometric_matrix(self):
        """ Generate a stoichiometric matrix in sparse CSC format. """

        if self.get_num_reactions() > 0:
            ND = numpy.zeros((self.get_num_species(), self.get_num_reactions()))
            for i, r in enumerate(self.listOfReactions):
                R = self.listOfReactions[r]
                reactants = R.reactants
                products  = R.products

                for s in reactants:
                    ND[self.species_map[s], i] -= reactants[s]
                for s in products:
                    ND[self.species_map[s], i] += products[s]

            N = scipy.sparse.csc_matrix(ND)
        else:
            N = numpy.zeros((self.get_num_species(), self.get_num_reactions()))

        return N


    def _create_dependency_graph(self):
        """ Construct the sparse dependency graph. """
        # We cannot safely generate a dependency graph (without attempting to analyze the
        # propensity string itself) if the model contains custom propensities.
        mass_action_model = True
        for name, reaction in self.listOfReactions.items():
            if not reaction.massaction:
                GF = numpy.ones((self.get_num_reactions(),
                    self.get_num_reactions() + self.get_num_species()))
                mass_action_model = False

        if mass_action_model:
            GF = numpy.zeros((self.get_num_reactions(),
                self.get_num_reactions() + self.get_num_species()))
            species_map = self.species_map

            involved_species = []
            reactants = []
            for name, reaction in self.listOfReactions.items():
                temp = []
                temp2 = []
                for s in reaction.reactants:
                    temp.append(species_map[s])
                    temp2.append(species_map[s])
                for s in reaction.products:
                    temp.append(species_map[s])
                involved_species.append(temp)
                reactants.append(temp2)

            species_to_reactions = []
            for sname,species in self.listOfSpecies.items():
                temp = []
                for j, x in enumerate(reactants):
                    if species_map[species] in x:
                        temp.append(j)
                species_to_reactions.append(temp)

            reaction_to_reaction = []
            for name, reaction in self.listOfReactions.items():
                temp = []
                for s in reaction.reactants:
                    if species_to_reactions[species_map[s]] not in temp:
                        temp = temp+species_to_reactions[species_map[s]]

                for s in reaction.products:
                    if species_to_reactions[species_map[s]] not in temp:
                        temp = temp+ species_to_reactions[species_map[s]]

                temp = list(set(temp))
                reaction_to_reaction.append(temp)

            # Populate G
            for j, spec in enumerate(species_to_reactions):
                for s in spec:
                    GF[s, j] = 1

            for i,reac in enumerate(reaction_to_reaction):
                for r in reac:
                    GF[r, self.get_num_species()+i] = 1


        try:
            G = scipy.sparse.csc_matrix(GF)
        except Exception as e:
            G = GF

        return G

    def _apply_initial_conditions(self):
        """ Initalize the u0 matrix (zeros) and then apply each initial condition"""
        # initalize
        ns = self.get_num_species()
        nv = self.domain.get_num_voxels()
        self.u0 = numpy.zeros((ns, nv))
        # apply initial condition functions
        for ic in self.listOfInitialConditions:
            ic.apply(self)





class Species():
<<<<<<< HEAD
    """ Model of a biochemical species. Must be assigned a diffusion coefficent.

            :param name: Name of the Species
            :type name: str
            :param diffusion_coefficient: non-constant coefficient of diffusion for Species
            :type diffusion_coefficient: float
            """
=======
    """ Model of a biochemical species. """
    reserved_names = ["x", "vol","sd","data_fn","t","debug_flag","Spatialpy"]

>>>>>>> 4463ef23

    def __init__(self,name=None, diffusion_coefficient=None):
        # A species has a name (string) and an initial value (positive integer)
        if name is None:
            raise ModelError("Species must have a name")
        else:
            self.name = name
        if  diffusion_coefficient is not None:
            self.diffusion_coefficient=diffusion_coefficient
        else:
<<<<<<< HEAD
            raise ModelError("Species must have a diffusion_coefficient")
=======
            raise ModelError("Species must have a diffusion_constant")
        if name in self.reserved_names:
            raise ModelError("Species can not be named '{0}'".format(name))
>>>>>>> 4463ef23


    def __str__(self):
        print_string = f"{self.name}: {str(self.diffusion_coefficient)}"
        return print_string

class Parameter():
    """
        Model of a rate paramter.
        A parameter can be given as a String expression (function) or directly as a scalar value.
        If given a String expression, it should be evaluable in the namespace of a parent Model.

            :param name: Name of the Parameter
            :type name: str
            :param expression: Mathematical expression of Parameter
            :type expression: str
            :param value: Parameter as value rather than expression.
            :type value: float

    """

    def __init__(self,name="",expression=None,value=None):

        self.name = name
        # We allow expression to be passed in as a non-string type. Invalid strings
        # will be caught below. It is perfectly fine to give a scalar value as the expression.
        # This can then be evaluated in an empty namespace to the scalar value.
        self.expression = expression
        if expression != None:
            self.expression = str(expression)

        self.value = value

        # self.value is allowed to be None, but not self.expression. self.value
        # might not be evaluable in the namespace of this parameter, but defined
        # in the context of a model or reaction.
        if self.expression == None:
            #raise TypeError
            self.value = 0

        if self.value is None:
            self.__evaluate()

    def __evaluate(self,namespace={}):
        """ Evaluate the expression and return the (scalar) value """
        try:
            self.value = (float(eval(self.expression, namespace)))
        except:
            self.value = None

    def set_expression(self,expression):
        """ Sets the Parameters expression

            :param expression: Expression to be set for Parameter
            :type expression: str
        """
        self.expression = expression
        # We allow expression to be passed in as a non-string type. Invalid strings
        # will be caught below. It is perfectly fine to give a scalar value as the expression.
        # This can then be evaluated in an empty namespace to the scalar value.
        if expression is not None:
            self.expression = str(expression)

        if self.expression is None:
            raise TypeError

        self.__evaluate()

    def __str__(self):
        print_string = f"{self.name}: {str(self.expression)}"
        return print_string


class Reaction():
    """
        Models a biochemical reaction. A reaction conatains dictionaries of species (reactants and products) \
        and parameters. The reaction's propensity function needs to be evaluable and result in a \
        non-negative scalar value in the namespace defined by the union of its Reactant, Product and \
        Parameter dictionaries. If massaction is set to true, propensity_function is not a valid argument. \
        Instead, the propensity function is constructed automatically. For mass-action, zeroth, first \
        and second order reactions are supported, attempting to used higher orders will result in an error.

            :param name: String that the model is referenced by
            :type name: str
            :param parameters: A list of parameter instances
            :type parameters: list(spatialpy.Model.Parameter)
            :param propensity_function: String with the expression for the reaction's propensity
            :type propensity_function: str
            :param reactants: Dictionary of {species:stoichiometry} of reaction reactants
            :type reactants: dict
            :param products: Dictionary of {species:stoichiometry} of reaction products
            :type products: dict
            :param annotation: Description of the reaction (meta)
            :type annotation: str
            :param massaction: Is the reaction of mass action type or not?
            :type massaction: bool
            :param rate: if mass action, rate is a reference to a parameter instance.
            :type rate: spatialpy.model.Parameter


    """

    def __init__(self, name = "", reactants = {}, products = {}, propensity_function=None, massaction=None, rate=None, annotation=None,restrict_to=None):

        # Metadata
        self.name = name
        self.reactants = reactants
        self.products = products
        self.propensity_function = propensity_function
        self.massaction = massaction
        self.rate = rate
        self.annotation = annotation
        self.restrict_to = restrict_to

    def initialize(self, model):
        """ Defered object initialization, called by model.add_reaction(). """

        self.ode_propensity_function = self.propensity_function

        if self.propensity_function is None:
            if self.rate is None:
                errmsg = f"Reaction {name}: You must either set the reaction to be mass-action or specifiy a propensity function."
                raise ReactionError(errmsg)
            self.massaction = True
        else:
            if self.rate is not None:
                errmsg = f"Reaction {name}: You cannot set the propensity type to mass-action and simultaneously set a propensity function."
                raise ReactionError(errmsg)
            # If they don't give us a propensity function and do give a rate, assume mass-action.
            self.massaction = False
            self.marate = None


        reactants = self.reactants
        self.reactants = {}
        if reactants is not None:
            for r in reactants:
                rtype = type(r).__name__
                if rtype=='Species':
                    self.reactants[r]=reactants[r]
                elif rtype=='str':
                    if r not in model.listOfSpecies:
                        raise ReactionError(f"Could not find species '{r}' in model.")
                    self.reactants[model.listOfSpecies[r]] = reactants[r]

        products = self.products
        self.products = {}
        if products is not None:
            for p in products:
                rtype = type(p).__name__
                if rtype=='Species':
                    self.products[p]=products[p]
                else:
                    if p not in model.listOfSpecies:
                        raise ReactionError(f"Could not find species '{p}' in model.")
                    self.products[model.listOfSpecies[p]] = products[p]

        if self.massaction:
            self.type = "mass-action"
            rtype = type(self.rate).__name__
            if rtype == 'Parameter':
                self.marate = self.rate.name
            elif rtype == 'int' or rtype == 'float':
                self.marate = str(self.rate)
            else:
                self.marate = self.rate
            self.__create_mass_action()
        else:
            self.type = "customized"


    def __str__(self):
        print_string = f"{self.name}, Active in: {str(self.restrict_to)}"
        if len(self.reactants):
            print_string += f"\n\tReactants"
            for species, stoichiometry in self.reactants.items():
                name = species if isinstance(species, str) else species.name
                print_string += f"\n\t\t{name}: {stoichiometry}"
        if len(self.products):
            print_string += f"\n\tProducts"
            for species, stoichiometry in self.products.items():
                name = species if isinstance(species, str) else species.name
                print_string += f"\n\t\t{name}: {stoichiometry}"
        print_string += f"\n\tPropensity Function: {self.propensity_function}"
        return print_string


    def __create_mass_action(self):
        """ Create a mass action propensity function given self.reactants and a single parameter value.

         We support zeroth, first and second order propensities only.
         There is no theoretical justification for higher order propensities.
         Users can still create such propensities if they really want to,
         but should then use a custom propensity.
        """
        total_stoch = 0
        for r in self.reactants:
            total_stoch += self.reactants[r]
        if total_stoch > 2:
            raise ReactionError(
                      """Reaction: A mass-action reaction cannot involve more than two of one species or one "
                         of two species (no more than 2 total reactants).
                         SpatialPy support zeroth, first and second order propensities only.
                         There is no theoretical justification for higher order propensities.
                         Users can still create such propensities using a 'custom propensity'.""")
        # Case EmptySet -> Y

        if isinstance(self.marate, str):
            propensity_function = self.marate
            ode_propensity_function = self.marate
        else:
            propensity_function = self.marate.name
            ode_propensity_function = self.marate.name

        # There are only three ways to get 'total_stoch==2':
        for r in self.reactants:
            # Case 1: 2X -> Y
            if self.reactants[r] == 2:
                propensity_function = ("0.5*" + propensity_function +
                                       "*" + r.name + "*(" + r.name + "-1)/vol")
            else:
                # Case 3: X1, X2 -> Y;
                propensity_function += "*" + r.name
            ode_propensity_function += "*" + r.name

        # Set the volume dependency based on order.
        order = len(self.reactants)
        if order == 2:
            propensity_function += "/vol"
        elif order == 0:
            propensity_function += "*vol"

        self.propensity_function = propensity_function
        self.ode_propensity_function = ode_propensity_function

    def set_type(self,type):
        """ Set type restriction for this Reaction.

            :param type: Type for this reaction to be restricted to.
            :type type: int

        """
        if type not in {'mass-action','customized'}:
            raise ReactionError("Invalid reaction type.")
        self.type = type

    def add_reactant(self,S,stoichiometry):
        """ Add a reactant to this reaction
            
            :param s: reactant Species object
            :type s: spatialpy.Model.Species
            :param stoichiometry: Stoichiometry of this participant reactant
            :type stoichiometry: int

        """
        if stoichiometry <= 0:
            raise ReactionError("Reaction "+self.name+"Stoichiometry must be a positive integer.")
        self.reactants[S.name]=stoichiometry

    def add_product(self,S,stoichiometry):
        """ Add a product to this reaction

            :param s: Species object to be produced by the reaction
            :type s: spatialpy.Model.Species
            :param stoichiometry: Stoichiometry of this product.
            :type stoichiometry: int

        """
        self.products[S.name]=stoichiometry

    def annotate(self,annotation):
        """ Add an annotation to this reaction.

                :param annotation: Annotation note to be added to reaction
                :type annotation: str

        """
        self.annotation = annotation


# Module exceptions
class ModelError(Exception):
    pass

class SpeciesError(ModelError):
    pass

class ReactionError(ModelError):
    pass

class ParameterError(ModelError):
    pass<|MERGE_RESOLUTION|>--- conflicted
+++ resolved
@@ -57,13 +57,9 @@
     special_characters = ['[', ']', '+', '-', '*', '/', '.', '^']
 
 
-<<<<<<< HEAD
-    def __init__(self, name=""):
-                
-=======
+
     def __init__(self, name="spatialpy"):
         """ Create an empty SpatialPy model. """
->>>>>>> 4463ef23
 
         # The name that the model is referenced by (should be a String)
         self.name = name
@@ -157,10 +153,7 @@
                        number_of_threads=number_of_threads, debug=debug, profile=profile)
 
 
-<<<<<<< HEAD
-    def set_timesteps(self, step_size, num_steps):
-        """" Set the simlation time span parameters. Note: the number of output times will be num_steps+1 as the first
-=======
+
     def __check_if_complete(self):
         """ Check if the model is complete, otherwise raise an approprate exception.
         Raises:
@@ -174,13 +167,11 @@
     def set_timesteps(self, output_interval, num_steps, timestep_size=None):
         """" Set the simlation time span parameters
         Args:
-            output_interval: float, size of each output timestep in seconds
-            num_steps: int, total number of steps to take
-
-        Note: the number of output times will be num_steps+1 as the first
->>>>>>> 4463ef23
+            :param output_interval: size of each output timestep in seconds
+            :type output_interval:  float
+            :param num_steps: total number of steps to take. Note: the number of output times will be num_steps+1 as the first
               output will be at time zero.
-
+            :type num_steps: int
             :param step_size: Size of each timestep in seconds
             :type step_size: float
             :param num_steps: Total number of steps to take
@@ -672,7 +663,6 @@
 
 
 class Species():
-<<<<<<< HEAD
     """ Model of a biochemical species. Must be assigned a diffusion coefficent.
 
             :param name: Name of the Species
@@ -680,11 +670,9 @@
             :param diffusion_coefficient: non-constant coefficient of diffusion for Species
             :type diffusion_coefficient: float
             """
-=======
-    """ Model of a biochemical species. """
+
     reserved_names = ["x", "vol","sd","data_fn","t","debug_flag","Spatialpy"]
 
->>>>>>> 4463ef23
 
     def __init__(self,name=None, diffusion_coefficient=None):
         # A species has a name (string) and an initial value (positive integer)
@@ -695,13 +683,9 @@
         if  diffusion_coefficient is not None:
             self.diffusion_coefficient=diffusion_coefficient
         else:
-<<<<<<< HEAD
             raise ModelError("Species must have a diffusion_coefficient")
-=======
-            raise ModelError("Species must have a diffusion_constant")
         if name in self.reserved_names:
             raise ModelError("Species can not be named '{0}'".format(name))
->>>>>>> 4463ef23
 
 
     def __str__(self):
