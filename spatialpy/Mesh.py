--- conflicted
+++ resolved
@@ -173,31 +173,6 @@
 
 
 
-<<<<<<< HEAD
-    #@classmethod
-    #def generate_unit_square_mesh(cls, nx, ny, periodic=False):
-    #    #if periodic:
-    #    #    raise Exception("TODO: periodic not working yet");
-    #    """ Import a python meshio mesh object. """
-    #    #vertices
-    #    vertices = numpy.zeros(( int(nx)*int(ny), 3), dtype=float)
-    #    # create mesh object
-    #    obj = Mesh(len(vertices))
-    #    x_list = numpy.linspace(0,1,nx)
-    #    y_list = numpy.linspace(0,1,ny)
-    #    ndx=0
-    #    for x in x_list:
-    #        for y in y_list:
-    #            obj.vertices[ndx,0] = x
-    #            obj.vertices[ndx,1] = y
-    #            obj.vertices[ndx,2] = 0.0
-    #            ndx+=1
-    #    # return model ref
-    #    return obj
-
-
-=======
->>>>>>> 1d135acf
     @classmethod
     def read_xml_mesh(cls, filename):
         """ Read a FEniCS/dolfin style XML mesh file"""
