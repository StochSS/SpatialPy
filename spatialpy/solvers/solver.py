--- conflicted
+++ resolved
@@ -584,10 +584,7 @@
                         result.timeout = True
                         # send signal to the process group
                         os.killpg(process.pid, signal.SIGINT)
-<<<<<<< HEAD
-
-=======
->>>>>>> 4e7048d9
+
             except OSError as err:
                 print(f"Error, execution of solver raised an exception: {err}")
                 print(f"cmd = {solver_cmd}")
