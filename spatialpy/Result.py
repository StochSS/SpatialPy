import os
import re
import shutil
import subprocess
import sys
import tempfile
import types
import warnings
import uuid


import numpy
import scipy.io
import scipy.sparse

from spatialpy.VTKReader import VTKReader
from spatialpy.Model import *

import inspect

import pickle
import json


<<<<<<< HEAD
# module-level variable to for javascript export in IPython/Jupyter notebooks
__pyurdme_javascript_libraries_loaded = False

common_rgb_values = ['#1f77b4', '#ff7f0e', '#2ca02c', '#d62728', '#9467bd', '#8c564b', '#e377c2', '#7f7f7f',
                         '#bcbd22', '#17becf', '#ff0000', '#00ff00', '#0000ff', '#ffff00', '#00ffff', '#ff00ff',
                         '#800000', '#808000', '#008000', '#800080', '#008080', '#000080', '#ff9999', '#ffcc99',
                         '#ccff99', '#cc99ff', '#ffccff', '#62666a', '#8896bb', '#77a096', '#9d5a6c', '#9d5a6c',
                         '#eabc75', '#ff9600', '#885300', '#9172ad', '#a1b9c4', '#18749b', '#dadecf', '#c5b8a8',
                         '#000117', '#13a8fe', '#cf0060', '#04354b', '#0297a0', '#037665', '#eed284', '#442244',
                         '#ffddee', '#702afb']

common_color_scales = ["Blues","YlOrRd","PuRd","BuGn","YlOrBr","PuBuGn","BuPu","YlGnBu",
                        "PuBu","GnBu","YlGn","Greens","Reds","Greys","RdPu","OrRd",
                        "Purples","Oranges"]
        
def load_pyurdme_javascript_libraries():
    global __pyurdme_javascript_libraries_loaded
    if not __pyurdme_javascript_libraries_loaded:
        __pyurdme_javascript_libraries_loaded = True
        import os.path
        import IPython.display
        with open(os.path.join(os.path.dirname(__file__),'data/three.js_templates/js/three.js')) as fd:
            bufa = fd.read()
        with open(os.path.join(os.path.dirname(__file__),'data/three.js_templates/js/render.js')) as fd:
            bufb = fd.read()
        with open(os.path.join(os.path.dirname(__file__),'data/three.js_templates/js/OrbitControls.js')) as fd:
            bufc = fd.read()
        IPython.display.display(IPython.display.HTML('<script>'+bufa+bufc+bufb+'</script>'))

def _plotly_iterate(subdomains, size, property_name=None):
    import plotly.graph_objs as go

    trace_list = []
    for i, (name, sub_data) in enumerate(subdomains.items()):
        # get point data for trace
        x_data = list(map(lambda point: point[0], sub_data["points"]))
        y_data = list(map(lambda point: point[1], sub_data["points"]))
        z_data = list(map(lambda point: point[2], sub_data["points"]))

        if property_name is not None and property_name == "type":
            marker = {"size":size, "color":common_rgb_values[i]}
        else:
            marker = {"size":size, "color":sub_data["data"], "colorscale":common_color_scales[i]}
        trace = go.Scatter3d(x=x_data, y=y_data, z=z_data, name=name, mode="markers", marker=marker)
        trace_list.append(trace)
    return trace_list

=======
>>>>>>> f1e539e1
class Result(dict):
    """ Result object for a URDME simulation, extends the dict object. """

    def __init__(self, model=None, result_dir=None, loaddata=False):
        self.model = model
        self.U = None
        self.tspan = None
        self.data_is_loaded = False
        self.stdout = None
        self.stderr = None
        self.result_dir = result_dir



#    def get_endtime_model(self):
#        """ Return a URDME model object with the initial conditions set to the final time point of the
#            result object.
#        """
#        if self.model is None:
#            raise Exception("can not continue a result with no model")
#        # create a soft copy
#        model_str = pickle.dumps(self.model)
#        model2 = pickle.loads(model_str)
#        # set the initial conditions
#        model2.u0 = numpy.zeros(self.model.u0.shape)
#        for s, sname in enumerate(self.model.listOfSpecies):
#            model2.u0[s,:] = self.get_species(sname, timepoints=-1)
#        return model2


    def __getstate__(self):
        """ Used by pickle to get state when pickling. We need to read the contents of the
        output file since we can't pickle file objects. """
        #TODO
        raise Exception('TODO: spatialpy.Result.__getstate__()');

    def __setstate__(self, state):
        """ Used by pickle to set state when unpickling. """
        #TODO
        raise Exception('TODO: spatialpy.Result.__setstate__()');


    def read_step(self, step_num, debug=False):
        """ Read the data for simulation step 'step_num'. """
        reader = VTKReader(debug=debug)
        filename = os.path.join(self.result_dir, "output{0}.vtk".format(step_num))
        #print("read_step({0}) opening '{1}'".format(step_num, filename))
        reader.setfilename(filename)
        reader.readfile()
        if reader.getpoints() is None or reader.getarrays() is None:
            raise ResultError("read_step(step_num={0}): got data = None".format(step_num))
        points = reader.getpoints()
        vtk_data = reader.getarrays()
        return (points, vtk_data)


    def get_timespan(self):
        self.tspan = numpy.linspace(0,self.model.num_timesteps,
                num=self.model.num_timesteps+1) * self.model.timestep_size
        return self.tspan

    def get_species(self, species, timepoints=None, concentration=False, deterministic=False, debug=False):
        """ Get the populations/concentration values for a given species in the model for 
            one or all timepoints.  
            
            If 'timepoints' is None (default), a matrix of dimension:
            (number of timepoints) x (number of voxels) is returned.  If an integer value is
            given, that value is used to index into the timespan, and that time point is returned
            as a 1D array with size (number of voxel). 

            If concentration is False (default), the integer, raw, trajectory data is returned,
            if set to True, the concentration (=copy_number/volume) is returned.

            If deterministic is True, show results for determinstic (instead of stochastic) values
        """

        species_map = self.model.species_map
        num_species = self.model.get_num_species()
        num_voxel = self.model.mesh.get_num_voxels()

        if isinstance(species,str):
            spec_name = species
        else:
            spec_name = species.name

        if spec_name not in self.model.listOfSpecies.keys():
            raise ResultError("Species '{0}' not found".format(spec_name))

        t_index_arr = numpy.linspace(0,self.model.num_timesteps, 
                            num=self.model.num_timesteps+1, dtype=int)

        if timepoints is not None:
            if isinstance(timepoints,float):
                raise ResultError("timepoints argument must be an integer, the index of time timespan")
            t_index_arr = t_index_arr[timepoints]
        #if not isinstance(t_index_arr,list):
        #    t_index_arr = [t_index_arr]
        try:
            num_timepoints = len(t_index_arr)
        except Exception as e:
            t_index_arr = [t_index_arr]
            num_timepoints = 1

        ret = numpy.zeros( (num_timepoints, num_voxel))
        for ndx, t_ndx in enumerate(t_index_arr):
            (_, step) = self.read_step(t_ndx, debug=debug)
            if deterministic: 
                ret[ndx,:] = step['C['+spec_name+']']
            elif concentration:
                # concentration = (copy_number/volume)
                # volume = (mass/density)
                ret[ndx,:] = step['D['+spec_name+']'] / (step['mass'] / step['rho'] )
            else:
                ret[ndx,:] = step['D['+spec_name+']']
        if ret.shape[0] == 1:
            ret = ret.flatten()
        return ret

    def plot_species(self, species, t_ndx=0, t_ndx_list=None, size=5, animated=False, speed=1, title=None, concentration=False, deterministic=False, return_plotly_figure=False):
        """ Plots the Results using plotly. Can only be viewed in a Jupyter Notebook.

            If concentration is False (default), the integer, raw, trajectory data is returned,
            if set to True, the concentration (=copy_number/volume) is returned.

            If deterministic is True, show results for determinstic (instead of stochastic) values

        Attributes
        ----------
        species : str
            A string describing the species to be plotted.
        t_ndx : int
            The time index of the results to be plotted, ignored if animated is set to True
        t_ndx_list : list
            The list of time indeces of the results to be plotted, ignored if animated is 
            False (default)
        animated : bool
            Whether or not the plot is a 3D animation
        title : str
            The title of the graph
        concentration : bool
            Whether or not to plot the data as stochastic concentration, ignored if deterministic is 
            set to True
        deterministic : bool
            Whether or not to plot the data as deterministic
        return_plotly_figure : bool
            whether or not to return a figure dictionary of data(graph object traces) and layout options
            which may be edited by the user.
        speed : int
            The interval of the time indeces of the results to be plotted (animated plots only) 
        """
        from plotly.offline import init_notebook_mode, iplot
        
        if animated and t_ndx_list is None:
            t_ndx_list = [item for item in range(self.model.num_timesteps+1)]

        # read data at time point
        time_index = t_ndx_list[0] if animated else t_ndx
        points, data = self.read_step(time_index)
        
        # map data to subdomains
        subdomains = {}
        for i, val in enumerate(data['type']):
            name = "sub {}".format(val)
            if deterministic:
                spec_data = data["C[{}]".format(species)][i]
            elif concentration:
                spec_data = data["D[{}]".format(species)][i] / (data['mass'][i] / data['rho'][i])
            else:
                spec_data = data["D[{}]".format(species)][i]

            if name in subdomains.keys():
                subdomains[name]['points'].append(points[i])
                subdomains[name]['data'].append(spec_data)
            else:
                subdomains[name] = {"points":[points[i]], "data":[spec_data]}

        trace_list = _plotly_iterate(subdomains, size)
        
        scene_x = self.model.mesh.xlim[0]/2.5
        scene_y = self.model.mesh.ylim[0]/2.5
        scene_z = self.model.mesh.zlim[0]/2.5
        scene = {"aspectratio": {"x":scene_x,"y":scene_y,"z":scene_y}}
        layout = {"width": 1000, "height": 1000, "scene":scene}
        if title is not None:
            layout["title"] = title

        fig = {"data":trace_list, "layout":layout}

        # function for 3D animations
        if animated and len(t_ndx_list) > 1:
            fig["layout"]["updatemenus"] = [
                {"buttons": [
                    {"args": [None, {"frame": {"duration": 500, "redraw": False},
                                     "fromcurrent": True,
                                     "transition": {"duration": 300, "easing": "quadratic-in-out"}}],
                     "label": "Play",
                     "method": "animate"
                    },
                    {"args": [[None], {"frame": {"duration": 0, "redraw": False},
                                       "mode": "immediate",
                                       "transition": {"duration": 0}}],
                     "label": "Pause",
                     "method": "animate"
                    }],
                 "direction": "left",
                 "pad": {"r": 10, "t": 87},
                 "showactive": False,
                 "type": "buttons",
                 "x": 0.1,
                 "xanchor": "right",
                 "y": 0,
                 "yanchor": "top"
                }]
            
            sliders_dict = {
                "active": 0,
                "yanchor": "top",
                "xanchor": "left",
                "currentvalue": {
                    "font": {"size": 20},
                    "prefix": "Time:",
                    "visible": True,
                    "xanchor": "right"
                },
                "transition": {"duration": 300, "easing": "cubic-in-out"},
                "pad": {"b": 10, "t": 50},
                "len": 0.9,
                "x": 0.1,
                "y": 0,
                "steps": []}
            
            frames = []
            for index in range(0, len(t_ndx_list), speed):
                points, data = self.read_step(t_ndx_list[index])

                # map data to subdomains
                subdomains = {}
                for i, val in enumerate(data['type']):
                    name = "sub {}".format(val)
                    if deterministic:
                        spec_data = data["C[{}]".format(species)][i]
                    elif concentration:
                        spec_data = data["D[{}]".format(species)][i] / (data['mass'][i] / data['rho'][i])
                    else:
                        spec_data = data["D[{}]".format(species)][i]

                    if name in subdomains.keys():
                        subdomains[name]['points'].append(points[i])
                        subdomains[name]['data'].append(spec_data)
                    else:
                        subdomains[name] = {"points":[points[i]], "data":[spec_data]}

                trace_list = _plotly_iterate(subdomains)
                
                frame = {"data":trace_list, "name":str(t_ndx_list[index])}
                frames.append(frame)
                
                slider_step = {"args": [[str(t_ndx_list[index])],
                                        {"frame": {"duration": 100, "redraw": True},
                                         "mode": "immediate",
                                         "transition": {"duration": 100}
                                        }],
                               "label": str(t_ndx_list[index]),
                               "method": "animate"}
                
                sliders_dict['steps'].append(slider_step)
                
            fig["layout"]["sliders"] = [sliders_dict]
            fig["frames"] = frames

        if return_plotly_figure:
            return fig
        else:
            iplot(fig)
          
    def get_property(self, property_name, timepoints=None):
        """ Get the property values for a given species in the model for 
            one or all timepoints.  
            
            If 'timepoints' is None (default), a matrix of dimension:
            (number of timepoints) x (number of voxels) is returned.  If an integer value is
            given, that value is used to index into the timespan, and that time point is returned
            as a 1D array with size (number of voxel). 
        """

        t_index_arr = numpy.linspace(0,self.model.num_timesteps, 
                            num=self.model.num_timesteps+1, dtype=int)
        num_voxel = self.model.mesh.get_num_voxels()

        if timepoints is not None:
            if isinstance(timepoints,float):
                raise ResultError("timepoints argument must be an integer, the index of time timespan")
            t_index_arr = t_index_arr[timepoints]
        try:
            num_timepoints = len(t_index_arr)
        except Exception as e:
            t_index_arr = [t_index_arr]
            num_timepoints = 1

        ret = numpy.zeros( (num_timepoints, num_voxel))
        for ndx, t_ndx in enumerate(t_index_arr):
            (_, step) = self.read_step(t_ndx)
            ret[ndx,:] = step[property_name]
        if ret.shape[0] == 1:
            ret = ret.flatten()
        return ret

    def plot_property(self, property_name, t_ndx, size=5, title=None, return_plotly_figure=False):
        """ Plots the Results using plotly. Can only be viewed in a Jupyter Notebook.

            If concentration is False (default), the integer, raw, trajectory data is returned,
            if set to True, the concentration (=copy_number/volume) is returned.

            If deterministic is True, show results for determinstic (instead of stochastic) values

        Attributes
        ----------
        property_name : str
            A string describing the property to be plotted.
        t_ndx : int
            The time index of the results to be plotted
        title : str
            The title of the graph
        return_plotly_figure : bool
            whether or not to return a figure dictionary of data(graph object traces) and layout options
            which may be edited by the user.
        """
        from plotly.offline import init_notebook_mode, iplot
        import plotly.graph_objs as go

        # read data at time point
        points, data = self.read_step(t_ndx)

        subdomains = {}
        for i, val in enumerate(data['type']):
            name = "sub {}".format(val)
            
            if name in subdomains.keys():
                subdomains[name]['points'].append(points[i])
                subdomains[name]['data'].append(data[property_name][i])
            else:
                subdomains[name] = {"points":[points[i]], "data":[data[property_name][i]]}

        trace_list = _plotly_iterate(subdomains, size, property_name=property_name)

        scene_x = self.model.mesh.xlim[0]/2.5
        scene_y = self.model.mesh.ylim[0]/2.5
        scene_z = self.model.mesh.zlim[0]/2.5
        scene = {"aspectratio": {"x":scene_x,"y":scene_y,"z":scene_y}}
        layout = {"width": 1000, "height": 1000, "scene":scene}
        if title is not None:
            layout["title"] = title

        fig = {"data":trace_list, "layout":layout}

        if return_plotly_figure:
            return fig
        else:
            iplot(fig)

#    def __setattr__(self, k, v):
#        if k in self.keys():
#            self[k] = v
#        elif not hasattr(self, k):
#            self[k] = v
#        else:
#            raise AttributeError("Cannot set '%s', cls attribute already exists" % ( k, ))
#
#    def __setupitems__(self, k):
#        if (k == 'U' or k == 'tspan') and not self.data_is_loaded:
#            if self.result_dir is None:
#                raise AttributeError("This result object has no data file.")
#            self.read_solution()
#
#    def __getitem__(self, k):
#        self.__setupitems__(k)
#        if k in self.keys():
#            return self.get(k)
#        raise KeyError("Object has no attribute {0}".format(k))
#
#    def __getattr__(self, k):
#        self.__setupitems__(k)
#        if k in self.keys():
#            return self.get(k)
#        raise AttributeError("Object has no attribute {0}".format(k))

    def __del__(self):
        """ Deconstructor. """
        #   if not self.data_is_loaded:
        try:
            if self.result_dir is not None:
                try:
                    shutil.rmtree(self.result_dir)
                except OSError as e:
                    print("Could not delete '{0}'".format(self.result_dir))
        except Exception as e:
            pass




    def export_to_csv(self, folder_name):
        """ Dump trajectory to a set CSV files, the first specifies the mesh (mesh.csv) and the rest specify trajectory data for each species (species_S.csv for species named 'S').
            The columns of mesh.csv are: 'Voxel ID', 'X', 'Y', 'Z', 'Volume', 'Subdomain'.
            The columns of species_S.csv are: 'Time', 'Voxel 0', Voxel 1', ... 'Voxel N'.
        """
        #TODO: Check if this still works
        import csv
        subprocess.call(["mkdir", "-p", folder_name])
        #['Voxel ID', 'X', 'Y', 'Z', 'Volume', 'Subdomain']
        with open(os.path.join(folder_name,'mesh.csv'), 'w+') as csvfile:
            writer = csv.writer(csvfile, delimiter=',')
            writer.writerow(['Voxel ID', 'X', 'Y', 'Z', 'Volume', 'Subdomain'])
            vol = self.model.get_solver_datastructure()['vol']
            for ndx in range(self.model.mesh.get_num_voxels()):
                row = [ndx]+self.model.mesh.coordinates()[ndx,:].tolist()+[vol[ndx]]+[self.model.mesh.sd[ndx]]
                writer.writerow(row)

        for spec in self.model.listOfSpecies:
            #['Time', 'Voxel 0', Voxel 1', ... 'Voxel N']
            with open(os.path.join(folder_name,'species_{0}.csv'.format(spec)), 'w+') as csvfile:
                data = self.get_species(spec)
                (num_t,num_vox) = data.shape
                writer = csv.writer(csvfile, delimiter=',')
                row = ['Time']
                for v in range(num_vox):
                    row.append('Voxel {0}'.format(v))
                writer.writerow(row)
                timespan = self.get_timespan()
                for t in range(num_t):
                    writer.writerow([timespan[t].tolist()] + data[t,:].tolist())

    def export_to_vtk(self, species, folder_name):
        """ Dump the trajectory to a collection of vtk files in the folder folder_name (created if non-existant).
            The exported data is #molecules/volume, where the volume unit is implicit from the mesh dimension. """
        #TODO
        raise Exception("todo")




    def display(self, species, time_index, opacity=1.0, wireframe=True, width=500, camera=[0,0,1]):
        """ Plot the trajectory as a PDE style plot. """
        raise Exception("Deprecated")


class ResultError(Exception):
    pass
<|MERGE_RESOLUTION|>--- conflicted
+++ resolved
@@ -22,7 +22,6 @@
 import json
 
 
-<<<<<<< HEAD
 # module-level variable to for javascript export in IPython/Jupyter notebooks
 __pyurdme_javascript_libraries_loaded = False
 
@@ -70,8 +69,6 @@
         trace_list.append(trace)
     return trace_list
 
-=======
->>>>>>> f1e539e1
 class Result(dict):
     """ Result object for a URDME simulation, extends the dict object. """
 
