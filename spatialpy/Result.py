--- conflicted
+++ resolved
@@ -3,12 +3,8 @@
 import math
 import os
 import shutil
-<<<<<<< HEAD
 import tempfile
-=======
-import subprocess
 import sys
->>>>>>> 2cf31656
 
 import numpy
 
@@ -169,7 +165,6 @@
 
         Attributes
         ----------
-<<<<<<< HEAD
         step_num: Usually an int
             The step number to read simulation data from
         debug: bool (default False)
@@ -182,17 +177,6 @@
                 along with a dictionary of property and species data [1]
         """
 
-        reader = VTKReader(debug=debug)
-=======
-            step_num: int
-                The step number of the results to read
-            debug: bool
-                Whether or not to display debug information
-        Return
-        ----------
-            tuple:
-                Contains point coordinate data in the first index and type and property data in the second index """
->>>>>>> 2cf31656
         num = int(step_num * self.model.output_freq)
         filename = os.path.join(self.result_dir, "output{0}.vtk".format(num))
 
@@ -805,41 +789,6 @@
             A path where the vtk files will be written, created if non-existant.
             If no path is provided current working directory is used.
         """
-<<<<<<< HEAD
-=======
-        #TODO: Check if this still works
-        import csv
-        subprocess.call(["mkdir", "-p", folder_name])
-        #['Voxel ID', 'X', 'Y', 'Z', 'Volume', 'Type']
-        with open(os.path.join(folder_name,'mesh.csv'), 'w+') as csvfile:
-            writer = csv.writer(csvfile, delimiter=',')
-            writer.writerow(['Voxel ID', 'X', 'Y', 'Z', 'Volume', 'Type'])
-            vol = self.model.get_solver_datastructure()['vol']
-            for ndx in range(self.model.domain.get_num_voxels()):
-                row = [ndx]+self.model.domain.coordinates()[ndx,:].tolist()+[vol[ndx]]+[self.model.domain.type[ndx]]
-                writer.writerow(row)
-
-        for spec in self.model.listOfSpecies:
-            #['Time', 'Voxel 0', Voxel 1', ... 'Voxel N']
-            with open(os.path.join(folder_name,'species_{0}.csv'.format(spec)), 'w+') as csvfile:
-                data = self.get_species(spec)
-                (num_t,num_vox) = data.shape
-                writer = csv.writer(csvfile, delimiter=',')
-                row = ['Time']
-                for v in range(num_vox):
-                    row.append('Voxel {0}'.format(v))
-                writer.writerow(row)
-                timespan = self.get_timespan()
-                for t in range(num_t):
-                    writer.writerow([timespan[t].tolist()] + data[t,:].tolist())
-
-    def export_to_vtk(self, species, folder_name):
-        """ Dump the trajectory to a collection of vtk files in the folder folder_name (created if non-existant).
-            The exported data is #molecules/volume, where the volume unit is implicit from the mesh dimension. """
-        #TODO
-        raise Exception("todo")
-
->>>>>>> 2cf31656
 
         if not folder_name:
             folder_name = os.path.abspath(os.getcwd())
