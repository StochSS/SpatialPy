import os
import re
import shutil
import subprocess
import sys
import tempfile
import types
import warnings
import uuid


import numpy
import scipy.io
import scipy.sparse

from spatialpy.VTKReader import VTKReader
from spatialpy.Model import *

import inspect

import pickle
import json


<<<<<<< HEAD

common_rgb_values=['#1f77b4','#ff7f0e','#2ca02c','#d62728','#9467bd','#8c564b','#e377c2','#7f7f7f',
                   '#bcbd22','#17becf','#ff0000','#00ff00','#0000ff','#ffff00','#00ffff','#ff00ff',
                   '#800000','#808000','#008000','#800080','#008080','#000080','#ff9999','#ffcc99',
                   '#ccff99','#cc99ff','#ffccff','#62666a','#8896bb','#77a096','#9d5a6c','#9d5a6c',
                   '#eabc75','#ff9600','#885300','#9172ad','#a1b9c4','#18749b','#dadecf','#c5b8a8',
                   '#000117','#13a8fe','#cf0060','#04354b','#0297a0','#037665','#eed284','#442244',
                   '#ffddee','#702afb']

common_color_scales = ["Plotly3","Jet","Blues","YlOrRd","PuRd","BuGn","YlOrBr","PuBuGn","BuPu","YlGnBu",
                       "PuBu","GnBu","YlGn","Greens","Reds","Greys","RdPu","OrRd","Purples","Oranges"]


def _plotly_iterate(subdomains, property_name=None, colormap=None):
=======
common_rgb_values = ['#1f77b4', '#ff7f0e', '#2ca02c', '#d62728', '#9467bd', '#8c564b', '#e377c2', '#7f7f7f',
                         '#bcbd22', '#17becf', '#ff0000', '#00ff00', '#0000ff', '#ffff00', '#00ffff', '#ff00ff',
                         '#800000', '#808000', '#008000', '#800080', '#008080', '#000080', '#ff9999', '#ffcc99',
                         '#ccff99', '#cc99ff', '#ffccff', '#62666a', '#8896bb', '#77a096', '#9d5a6c', '#9d5a6c',
                         '#eabc75', '#ff9600', '#885300', '#9172ad', '#a1b9c4', '#18749b', '#dadecf', '#c5b8a8',
                         '#000117', '#13a8fe', '#cf0060', '#04354b', '#0297a0', '#037665', '#eed284', '#442244',
                         '#ffddee', '#702afb']

common_color_scales = ["Blues","YlOrRd","PuRd","BuGn","YlOrBr","PuBuGn","BuPu","YlGnBu",
                        "PuBu","GnBu","YlGn","Greens","Reds","Greys","RdPu","OrRd",
                        "Purples","Oranges"]
        
def _plotly_iterate(subdomains, size, property_name=None):
>>>>>>> 124c5004
    import plotly.graph_objs as go

    trace_list = []
    for i, (name, sub_data) in enumerate(subdomains.items()):
        # get point data for trace
        x_data = list(map(lambda point: point[0], sub_data["points"]))
        y_data = list(map(lambda point: point[1], sub_data["points"]))
        z_data = list(map(lambda point: point[2], sub_data["points"]))

        if property_name is not None and property_name == "type":
<<<<<<< HEAD
            marker = {"size":5, "color":common_rgb_values[i]}
        else:
            marker = {"size":5, "color":sub_data["data"], "colorscale":colormap, 
                        "colorbar":{'thickness':20,'title':name}}
=======
            marker = {"size":size, "color":common_rgb_values[i]}
        else:
            marker = {"size":size, "color":sub_data["data"], "colorscale":common_color_scales[i]}
>>>>>>> 124c5004
        trace = go.Scatter3d(x=x_data, y=y_data, z=z_data, name=name, mode="markers", marker=marker)
        trace_list.append(trace)
    return trace_list

<<<<<<< HEAD

=======
>>>>>>> 124c5004
class Result(dict):
    """ Result object for a URDME simulation, extends the dict object. """

    def __init__(self, model=None, result_dir=None, loaddata=False):
        self.model = model
        self.U = None
        self.tspan = None
        self.data_is_loaded = False
        self.stdout = None
        self.stderr = None
        self.result_dir = result_dir



#    def get_endtime_model(self):
#        """ Return a URDME model object with the initial conditions set to the final time point of the
#            result object.
#        """
#        if self.model is None:
#            raise Exception("can not continue a result with no model")
#        # create a soft copy
#        model_str = pickle.dumps(self.model)
#        model2 = pickle.loads(model_str)
#        # set the initial conditions
#        model2.u0 = numpy.zeros(self.model.u0.shape)
#        for s, sname in enumerate(self.model.listOfSpecies):
#            model2.u0[s,:] = self.get_species(sname, timepoints=-1)
#        return model2


    def __getstate__(self):
        """ Used by pickle to get state when pickling. We need to read the contents of the
        output file since we can't pickle file objects. """
        #TODO
        raise Exception('TODO: spatialpy.Result.__getstate__()');

    def __setstate__(self, state):
        """ Used by pickle to set state when unpickling. """
        #TODO
        raise Exception('TODO: spatialpy.Result.__setstate__()');


    def read_step(self, step_num, debug=False):
        """ Read the data for simulation step 'step_num'. """
        reader = VTKReader(debug=debug)
        filename = os.path.join(self.result_dir, "output{0}.vtk".format(step_num))
        #print("read_step({0}) opening '{1}'".format(step_num, filename))
        reader.setfilename(filename)
        reader.readfile()
        if reader.getpoints() is None or reader.getarrays() is None:
            raise ResultError("read_step(step_num={0}): got data = None".format(step_num))
        points = reader.getpoints()
        vtk_data = reader.getarrays()
        return (points, vtk_data)


    def get_timespan(self):
        self.tspan = numpy.linspace(0,self.model.num_timesteps,
                num=self.model.num_timesteps+1) * self.model.timestep_size
        return self.tspan

    def get_species(self, species, timepoints=None, concentration=False, deterministic=False, debug=False):
        """ Get the populations/concentration values for a given species in the model for 
            one or all timepoints.  
            
            If 'timepoints' is None (default), a matrix of dimension:
            (number of timepoints) x (number of voxels) is returned.  If an integer value is
            given, that value is used to index into the timespan, and that time point is returned
            as a 1D array with size (number of voxel). 

            If concentration is False (default), the integer, raw, trajectory data is returned,
            if set to True, the concentration (=copy_number/volume) is returned.

            If deterministic is True, show results for determinstic (instead of stochastic) values
        """

        species_map = self.model.species_map
        num_species = self.model.get_num_species()
        num_voxel = self.model.mesh.get_num_voxels()

        if isinstance(species,str):
            spec_name = species
        else:
            spec_name = species.name

        if spec_name not in self.model.listOfSpecies.keys():
            raise ResultError("Species '{0}' not found".format(spec_name))

        t_index_arr = numpy.linspace(0,self.model.num_timesteps, 
                            num=self.model.num_timesteps+1, dtype=int)

        if timepoints is not None:
            if isinstance(timepoints,float):
                raise ResultError("timepoints argument must be an integer, the index of time timespan")
            t_index_arr = t_index_arr[timepoints]
        #if not isinstance(t_index_arr,list):
        #    t_index_arr = [t_index_arr]
        try:
            num_timepoints = len(t_index_arr)
        except Exception as e:
            t_index_arr = [t_index_arr]
            num_timepoints = 1

        ret = numpy.zeros( (num_timepoints, num_voxel))
        for ndx, t_ndx in enumerate(t_index_arr):
            (_, step) = self.read_step(t_ndx, debug=debug)
            if deterministic: 
                ret[ndx,:] = step['C['+spec_name+']']
            elif concentration:
                # concentration = (copy_number/volume)
                # volume = (mass/density)
                ret[ndx,:] = step['D['+spec_name+']'] / (step['mass'] / step['rho'] )
            else:
                ret[ndx,:] = step['D['+spec_name+']']
        if ret.shape[0] == 1:
            ret = ret.flatten()
        return ret

<<<<<<< HEAD
    def plot_species(self, species, t_ndx, title=None, concentration=False, deterministic=False, return_plotly_figure=False, width=500, height=500, colormap=None):
=======
    def plot_species(self, species, t_ndx=0, t_ndx_list=None, size=5, animated=False, speed=1, title=None, concentration=False, deterministic=False, return_plotly_figure=False):
>>>>>>> 124c5004
        """ Plots the Results using plotly. Can only be viewed in a Jupyter Notebook.

            If concentration is False (default), the integer, raw, trajectory data is returned,
            if set to True, the concentration (=copy_number/volume) is returned.

            If deterministic is True, show results for determinstic (instead of stochastic) values

        Attributes
        ----------
        species : str
            A string describing the species to be plotted.
        t_ndx : int
            The time index of the results to be plotted, ignored if animated is set to True
        t_ndx_list : list
            The list of time indeces of the results to be plotted, ignored if animated is 
            False (default)
        animated : bool
            Whether or not the plot is a 3D animation
        title : str
            The title of the graph
        concentration : bool
            Whether or not to plot the data as stochastic concentration, ignored if deterministic is 
            set to True
        deterministic : bool
            Whether or not to plot the data as deterministic
        return_plotly_figure : bool
            whether or not to return a figure dictionary of data(graph object traces) and layout options
            which may be edited by the user.
<<<<<<< HEAD
        colormap : str
            colormap to use
=======
        speed : int
            The interval of the time indeces of the results to be plotted (animated plots only) 
>>>>>>> 124c5004
        """
        from plotly.offline import init_notebook_mode, iplot
        
        if animated and t_ndx_list is None:
            t_ndx_list = [item for item in range(self.model.num_timesteps+1)]

        # read data at time point
        time_index = t_ndx_list[0] if animated else t_ndx
        points, data = self.read_step(time_index)
        
        # map data to subdomains
        subdomains = {}
        for i, val in enumerate(data['type']):
            name = species
            if deterministic:
                spec_data = data["C[{}]".format(species)][i]
            elif concentration:
                spec_data = data["D[{}]".format(species)][i] / (data['mass'][i] / data['rho'][i])
            else:
                spec_data = data["D[{}]".format(species)][i]

            if name in subdomains.keys():
                subdomains[name]['points'].append(points[i])
                subdomains[name]['data'].append(spec_data)
            else:
                subdomains[name] = {"points":[points[i]], "data":[spec_data]}

<<<<<<< HEAD
        trace_list = _plotly_iterate(subdomains, colormap=colormap)
=======
        trace_list = _plotly_iterate(subdomains, size)
>>>>>>> 124c5004
        
        scene_x = self.model.mesh.xlim[0]/2.5
        scene_y = self.model.mesh.ylim[0]/2.5
        scene_z = self.model.mesh.zlim[0]/2.5
        scene = {"aspectratio": {"x":scene_x,"y":scene_y,"z":scene_y}}
        layout = {"width": width, "height": height, "scene":scene}
        if title is not None:
            layout["title"] = title

        fig = {"data":trace_list, "layout":layout}

        # function for 3D animations
        if animated and len(t_ndx_list) > 1:
            fig["layout"]["updatemenus"] = [
                {"buttons": [
                    {"args": [None, {"frame": {"duration": 500, "redraw": False},
                                     "fromcurrent": True,
                                     "transition": {"duration": 300, "easing": "quadratic-in-out"}}],
                     "label": "Play",
                     "method": "animate"
                    },
                    {"args": [[None], {"frame": {"duration": 0, "redraw": False},
                                       "mode": "immediate",
                                       "transition": {"duration": 0}}],
                     "label": "Pause",
                     "method": "animate"
                    }],
                 "direction": "left",
                 "pad": {"r": 10, "t": 87},
                 "showactive": False,
                 "type": "buttons",
                 "x": 0.1,
                 "xanchor": "right",
                 "y": 0,
                 "yanchor": "top"
                }]
            
            sliders_dict = {
                "active": 0,
                "yanchor": "top",
                "xanchor": "left",
                "currentvalue": {
                    "font": {"size": 20},
                    "prefix": "Time:",
                    "visible": True,
                    "xanchor": "right"
                },
                "transition": {"duration": 300, "easing": "cubic-in-out"},
                "pad": {"b": 10, "t": 50},
                "len": 0.9,
                "x": 0.1,
                "y": 0,
                "steps": []}
            
            frames = []
            for index in range(0, len(t_ndx_list), speed):
                points, data = self.read_step(t_ndx_list[index])

                # map data to subdomains
                subdomains = {}
                for i, val in enumerate(data['type']):
                    name = "sub {}".format(val)
                    if deterministic:
                        spec_data = data["C[{}]".format(species)][i]
                    elif concentration:
                        spec_data = data["D[{}]".format(species)][i] / (data['mass'][i] / data['rho'][i])
                    else:
                        spec_data = data["D[{}]".format(species)][i]

                    if name in subdomains.keys():
                        subdomains[name]['points'].append(points[i])
                        subdomains[name]['data'].append(spec_data)
                    else:
                        subdomains[name] = {"points":[points[i]], "data":[spec_data]}

                trace_list = _plotly_iterate(subdomains)
                
                frame = {"data":trace_list, "name":str(t_ndx_list[index])}
                frames.append(frame)
                
                slider_step = {"args": [[str(t_ndx_list[index])],
                                        {"frame": {"duration": 100, "redraw": True},
                                         "mode": "immediate",
                                         "transition": {"duration": 100}
                                        }],
                               "label": str(t_ndx_list[index]),
                               "method": "animate"}
                
                sliders_dict['steps'].append(slider_step)
                
            fig["layout"]["sliders"] = [sliders_dict]
            fig["frames"] = frames

        if return_plotly_figure:
            return fig
        else:
            iplot(fig)
          
    def get_property(self, property_name, timepoints=None):
        """ Get the property values for a given species in the model for 
            one or all timepoints.  
            
            If 'timepoints' is None (default), a matrix of dimension:
            (number of timepoints) x (number of voxels) is returned.  If an integer value is
            given, that value is used to index into the timespan, and that time point is returned
            as a 1D array with size (number of voxel). 
        """

        t_index_arr = numpy.linspace(0,self.model.num_timesteps, 
                            num=self.model.num_timesteps+1, dtype=int)
        num_voxel = self.model.mesh.get_num_voxels()

        if timepoints is not None:
            if isinstance(timepoints,float):
                raise ResultError("timepoints argument must be an integer, the index of time timespan")
            t_index_arr = t_index_arr[timepoints]
        try:
            num_timepoints = len(t_index_arr)
        except Exception as e:
            t_index_arr = [t_index_arr]
            num_timepoints = 1

        ret = numpy.zeros( (num_timepoints, num_voxel))
        for ndx, t_ndx in enumerate(t_index_arr):
            (_, step) = self.read_step(t_ndx)
            ret[ndx,:] = step[property_name]
        if ret.shape[0] == 1:
            ret = ret.flatten()
        return ret

<<<<<<< HEAD
    def plot_property(self, property_name, t_ndx, title=None, return_plotly_figure=False, width=500,
                      height=500, colormap=None):
=======
    def plot_property(self, property_name, t_ndx, size=5, title=None, return_plotly_figure=False):
>>>>>>> 124c5004
        """ Plots the Results using plotly. Can only be viewed in a Jupyter Notebook.

            If concentration is False (default), the integer, raw, trajectory data is returned,
            if set to True, the concentration (=copy_number/volume) is returned.

            If deterministic is True, show results for determinstic (instead of stochastic) values

        Attributes
        ----------
        property_name : str
            A string describing the property to be plotted.
        t_ndx : int
            The time index of the results to be plotted
        title : str
            The title of the graph
        return_plotly_figure : bool
            whether or not to return a figure dictionary of data(graph object traces) and layout options
            which may be edited by the user.
        width : int
            The width of the output window
        height : int
            The height of the output window
        colormap: str
            The style of color maps to use
        """
        from plotly.offline import init_notebook_mode, iplot
        import plotly.graph_objs as go

        # read data at time point
        points, data = self.read_step(t_ndx)

        subdomains = {}
        if property_name == 'type':
            for i, val in enumerate(data['type']):
                name = "type {}".format(val)
                
                if name in subdomains.keys():
                    subdomains[name]['points'].append(points[i])
                    subdomains[name]['data'].append(data[property_name][i])
                else:
                    subdomains[name] = {"points":[points[i]], "data":[data[property_name][i]]}
        else:
            subdomains[property_name] = {
                "points": points,
                "data" : data[property_name]
            }

<<<<<<< HEAD
        trace_list = _plotly_iterate(subdomains, property_name=property_name, colormap=colormap)
=======
        trace_list = _plotly_iterate(subdomains, size, property_name=property_name)
>>>>>>> 124c5004

        scene_x = self.model.mesh.xlim[0]/2.5
        scene_y = self.model.mesh.ylim[0]/2.5
        scene_z = self.model.mesh.zlim[0]/2.5
        scene = {"aspectratio": {"x":scene_x,"y":scene_y,"z":scene_y}}
        layout = {"width": width, "height": width, "scene":scene}
        if title is not None:
            layout["title"] = title

        fig = {"data":trace_list, "layout":layout}

        if return_plotly_figure:
            return fig
        else:
            iplot(fig)

#    def __setattr__(self, k, v):
#        if k in self.keys():
#            self[k] = v
#        elif not hasattr(self, k):
#            self[k] = v
#        else:
#            raise AttributeError("Cannot set '%s', cls attribute already exists" % ( k, ))
#
#    def __setupitems__(self, k):
#        if (k == 'U' or k == 'tspan') and not self.data_is_loaded:
#            if self.result_dir is None:
#                raise AttributeError("This result object has no data file.")
#            self.read_solution()
#
#    def __getitem__(self, k):
#        self.__setupitems__(k)
#        if k in self.keys():
#            return self.get(k)
#        raise KeyError("Object has no attribute {0}".format(k))
#
#    def __getattr__(self, k):
#        self.__setupitems__(k)
#        if k in self.keys():
#            return self.get(k)
#        raise AttributeError("Object has no attribute {0}".format(k))

    def __del__(self):
        """ Deconstructor. """
        #   if not self.data_is_loaded:
        try:
            if self.result_dir is not None:
                try:
                    shutil.rmtree(self.result_dir)
                except OSError as e:
                    print("Could not delete '{0}'".format(self.result_dir))
        except Exception as e:
            pass




    def export_to_csv(self, folder_name):
        """ Dump trajectory to a set CSV files, the first specifies the mesh (mesh.csv) and the rest specify trajectory data for each species (species_S.csv for species named 'S').
            The columns of mesh.csv are: 'Voxel ID', 'X', 'Y', 'Z', 'Volume', 'Subdomain'.
            The columns of species_S.csv are: 'Time', 'Voxel 0', Voxel 1', ... 'Voxel N'.
        """
        #TODO: Check if this still works
        import csv
        subprocess.call(["mkdir", "-p", folder_name])
        #['Voxel ID', 'X', 'Y', 'Z', 'Volume', 'Subdomain']
        with open(os.path.join(folder_name,'mesh.csv'), 'w+') as csvfile:
            writer = csv.writer(csvfile, delimiter=',')
            writer.writerow(['Voxel ID', 'X', 'Y', 'Z', 'Volume', 'Subdomain'])
            vol = self.model.get_solver_datastructure()['vol']
            for ndx in range(self.model.mesh.get_num_voxels()):
                row = [ndx]+self.model.mesh.coordinates()[ndx,:].tolist()+[vol[ndx]]+[self.model.mesh.sd[ndx]]
                writer.writerow(row)

        for spec in self.model.listOfSpecies:
            #['Time', 'Voxel 0', Voxel 1', ... 'Voxel N']
            with open(os.path.join(folder_name,'species_{0}.csv'.format(spec)), 'w+') as csvfile:
                data = self.get_species(spec)
                (num_t,num_vox) = data.shape
                writer = csv.writer(csvfile, delimiter=',')
                row = ['Time']
                for v in range(num_vox):
                    row.append('Voxel {0}'.format(v))
                writer.writerow(row)
                timespan = self.get_timespan()
                for t in range(num_t):
                    writer.writerow([timespan[t].tolist()] + data[t,:].tolist())

    def export_to_vtk(self, species, folder_name):
        """ Dump the trajectory to a collection of vtk files in the folder folder_name (created if non-existant).
            The exported data is #molecules/volume, where the volume unit is implicit from the mesh dimension. """
        #TODO
        raise Exception("todo")




    def display(self, species, time_index, opacity=1.0, wireframe=True, width=500, camera=[0,0,1]):
        """ Plot the trajectory as a PDE style plot. """
        raise Exception("Deprecated")


class ResultError(Exception):
    pass
<|MERGE_RESOLUTION|>--- conflicted
+++ resolved
@@ -22,7 +22,6 @@
 import json
 
 
-<<<<<<< HEAD
 
 common_rgb_values=['#1f77b4','#ff7f0e','#2ca02c','#d62728','#9467bd','#8c564b','#e377c2','#7f7f7f',
                    '#bcbd22','#17becf','#ff0000','#00ff00','#0000ff','#ffff00','#00ffff','#ff00ff',
@@ -36,22 +35,7 @@
                        "PuBu","GnBu","YlGn","Greens","Reds","Greys","RdPu","OrRd","Purples","Oranges"]
 
 
-def _plotly_iterate(subdomains, property_name=None, colormap=None):
-=======
-common_rgb_values = ['#1f77b4', '#ff7f0e', '#2ca02c', '#d62728', '#9467bd', '#8c564b', '#e377c2', '#7f7f7f',
-                         '#bcbd22', '#17becf', '#ff0000', '#00ff00', '#0000ff', '#ffff00', '#00ffff', '#ff00ff',
-                         '#800000', '#808000', '#008000', '#800080', '#008080', '#000080', '#ff9999', '#ffcc99',
-                         '#ccff99', '#cc99ff', '#ffccff', '#62666a', '#8896bb', '#77a096', '#9d5a6c', '#9d5a6c',
-                         '#eabc75', '#ff9600', '#885300', '#9172ad', '#a1b9c4', '#18749b', '#dadecf', '#c5b8a8',
-                         '#000117', '#13a8fe', '#cf0060', '#04354b', '#0297a0', '#037665', '#eed284', '#442244',
-                         '#ffddee', '#702afb']
-
-common_color_scales = ["Blues","YlOrRd","PuRd","BuGn","YlOrBr","PuBuGn","BuPu","YlGnBu",
-                        "PuBu","GnBu","YlGn","Greens","Reds","Greys","RdPu","OrRd",
-                        "Purples","Oranges"]
-        
-def _plotly_iterate(subdomains, size, property_name=None):
->>>>>>> 124c5004
+def _plotly_iterate(subdomains, size=5, property_name=None, colormap=None):
     import plotly.graph_objs as go
 
     trace_list = []
@@ -62,24 +46,16 @@
         z_data = list(map(lambda point: point[2], sub_data["points"]))
 
         if property_name is not None and property_name == "type":
-<<<<<<< HEAD
-            marker = {"size":5, "color":common_rgb_values[i]}
-        else:
-            marker = {"size":5, "color":sub_data["data"], "colorscale":colormap, 
-                        "colorbar":{'thickness':20,'title':name}}
-=======
             marker = {"size":size, "color":common_rgb_values[i]}
         else:
-            marker = {"size":size, "color":sub_data["data"], "colorscale":common_color_scales[i]}
->>>>>>> 124c5004
+            if colormap is None:
+                colormap = common_color_scales[i]
+            marker = {"size":size, "color":sub_data["data"], "colorscale":colormap, 
+                        "colorbar":{'thickness':20,'title':name}}
         trace = go.Scatter3d(x=x_data, y=y_data, z=z_data, name=name, mode="markers", marker=marker)
         trace_list.append(trace)
     return trace_list
 
-<<<<<<< HEAD
-
-=======
->>>>>>> 124c5004
 class Result(dict):
     """ Result object for a URDME simulation, extends the dict object. """
 
@@ -198,11 +174,7 @@
             ret = ret.flatten()
         return ret
 
-<<<<<<< HEAD
-    def plot_species(self, species, t_ndx, title=None, concentration=False, deterministic=False, return_plotly_figure=False, width=500, height=500, colormap=None):
-=======
-    def plot_species(self, species, t_ndx=0, t_ndx_list=None, size=5, animated=False, speed=1, title=None, concentration=False, deterministic=False, return_plotly_figure=False):
->>>>>>> 124c5004
+    def plot_species(self, species, t_ndx=0, t_ndx_list=None, size=5, animated=False, speed=1, title=None, concentration=False, deterministic=False, return_plotly_figure=False, width=500, height=500, colormap=None):
         """ Plots the Results using plotly. Can only be viewed in a Jupyter Notebook.
 
             If concentration is False (default), the integer, raw, trajectory data is returned,
@@ -221,6 +193,8 @@
             False (default)
         animated : bool
             Whether or not the plot is a 3D animation
+        speed : int
+            The interval of the time indeces of the results to be plotted (animated plots only) 
         title : str
             The title of the graph
         concentration : bool
@@ -231,13 +205,10 @@
         return_plotly_figure : bool
             whether or not to return a figure dictionary of data(graph object traces) and layout options
             which may be edited by the user.
-<<<<<<< HEAD
         colormap : str
-            colormap to use
-=======
-        speed : int
-            The interval of the time indeces of the results to be plotted (animated plots only) 
->>>>>>> 124c5004
+            colormap to use.  Plotly specification, valid values: "Plotly3","Jet","Blues","YlOrRd",
+                "PuRd","BuGn","YlOrBr","PuBuGn","BuPu","YlGnBu", "PuBu","GnBu","YlGn","Greens","Reds",
+                "Greys","RdPu","OrRd","Purples","Oranges".
         """
         from plotly.offline import init_notebook_mode, iplot
         
@@ -265,16 +236,15 @@
             else:
                 subdomains[name] = {"points":[points[i]], "data":[spec_data]}
 
-<<<<<<< HEAD
-        trace_list = _plotly_iterate(subdomains, colormap=colormap)
-=======
-        trace_list = _plotly_iterate(subdomains, size)
->>>>>>> 124c5004
+        trace_list = _plotly_iterate(subdomains, size=size, colormap=colormap)
         
-        scene_x = self.model.mesh.xlim[0]/2.5
-        scene_y = self.model.mesh.ylim[0]/2.5
-        scene_z = self.model.mesh.zlim[0]/2.5
-        scene = {"aspectratio": {"x":scene_x,"y":scene_y,"z":scene_y}}
+        #scene_x = self.model.mesh.xlim[0]/2.5
+        #scene_y = self.model.mesh.ylim[0]/2.5
+        #scene_z = self.model.mesh.zlim[0]/2.5
+        #scene = {"aspectratio": {"x":scene_x,"y":scene_y,"z":scene_y}}
+        scene = {
+            "aspectmode": 'data',
+        }
         layout = {"width": width, "height": height, "scene":scene}
         if title is not None:
             layout["title"] = title
@@ -400,12 +370,8 @@
             ret = ret.flatten()
         return ret
 
-<<<<<<< HEAD
-    def plot_property(self, property_name, t_ndx, title=None, return_plotly_figure=False, width=500,
-                      height=500, colormap=None):
-=======
-    def plot_property(self, property_name, t_ndx, size=5, title=None, return_plotly_figure=False):
->>>>>>> 124c5004
+    def plot_property(self, property_name, t_ndx=0, size=5, title=None, return_plotly_figure=False,
+                      width=500, height=500, colormap=None):
         """ Plots the Results using plotly. Can only be viewed in a Jupyter Notebook.
 
             If concentration is False (default), the integer, raw, trajectory data is returned,
@@ -453,16 +419,12 @@
                 "data" : data[property_name]
             }
 
-<<<<<<< HEAD
-        trace_list = _plotly_iterate(subdomains, property_name=property_name, colormap=colormap)
-=======
-        trace_list = _plotly_iterate(subdomains, size, property_name=property_name)
->>>>>>> 124c5004
-
-        scene_x = self.model.mesh.xlim[0]/2.5
-        scene_y = self.model.mesh.ylim[0]/2.5
-        scene_z = self.model.mesh.zlim[0]/2.5
-        scene = {"aspectratio": {"x":scene_x,"y":scene_y,"z":scene_y}}
+        trace_list = _plotly_iterate(subdomains, size=size, property_name=property_name,
+                                     colormap=colormap)
+
+        scene = {
+            "aspectmode": 'data',
+        }
         layout = {"width": width, "height": width, "scene":scene}
         if title is not None:
             layout["title"] = title
