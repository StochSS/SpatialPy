import os
import re
import shutil
import subprocess
import sys
import tempfile
import types
import warnings
import uuid


import numpy
import scipy.io
import scipy.sparse

from spatialpy.VTKReader import VTKReader
from spatialpy.Model import *

import inspect

import pickle
import json
import math



common_rgb_values=['#1f77b4','#ff7f0e','#2ca02c','#d62728','#9467bd','#8c564b','#e377c2','#7f7f7f',
                   '#bcbd22','#17becf','#ff0000','#00ff00','#0000ff','#ffff00','#00ffff','#ff00ff',
                   '#800000','#808000','#008000','#800080','#008080','#000080','#ff9999','#ffcc99',
                   '#ccff99','#cc99ff','#ffccff','#62666a','#8896bb','#77a096','#9d5a6c','#9d5a6c',
                   '#eabc75','#ff9600','#885300','#9172ad','#a1b9c4','#18749b','#dadecf','#c5b8a8',
                   '#000117','#13a8fe','#cf0060','#04354b','#0297a0','#037665','#eed284','#442244',
                   '#ffddee','#702afb']

common_color_scales = ["Plotly3","Jet","Blues","YlOrRd","PuRd","BuGn","YlOrBr","PuBuGn","BuPu","YlGnBu",
                       "PuBu","GnBu","YlGn","Greens","Reds","Greys","RdPu","OrRd","Purples","Oranges"]


def _plotly_iterate(types, size=5, property_name=None, cmin=None, cmax=None, colormap=None, is_2d=False):
    import plotly.graph_objs as go

    trace_list = []
    for i, (name, sub_data) in enumerate(types.items()):
        # get point data for trace
        x_data = list(map(lambda point: point[0], sub_data["points"]))
        y_data = list(map(lambda point: point[1], sub_data["points"]))
        z_data = list(map(lambda point: point[2], sub_data["points"]))

        if property_name is not None and property_name == "type":
            marker = {"size":size, "color":common_rgb_values[i]}
        else:
            if colormap is None:
                colormap = common_color_scales[i]
            marker = {"size":size, "color":sub_data["data"], "colorscale":colormap,
                        "colorbar":{'thickness':20,'title':name}}
            if cmin is not None and cmax is not None:
                marker["cmin"] = cmin
                marker["cmax"] = cmax

        if is_2d:
            trace = go.Scatter(x=x_data, y=y_data, name=name, mode="markers", marker=marker)
        else:
            trace = go.Scatter3d(x=x_data, y=y_data, z=z_data, name=name, mode="markers", marker=marker)
        trace_list.append(trace)
    return trace_list

class Result(dict):
    """ Result object for a URDME simulation, extends the dict object. """

    def __init__(self, model=None, result_dir=None, loaddata=False):
        self.model = model
        self.U = None
        self.tspan = None
        self.data_is_loaded = False
        self.stdout = None
        self.stderr = None
        self.result_dir = result_dir



#    def get_endtime_model(self):
#        """ Return a URDME model object with the initial conditions set to the final time point of the
#            result object.
#        """
#        if self.model is None:
#            raise Exception("can not continue a result with no model")
#        # create a soft copy
#        model_str = pickle.dumps(self.model)
#        model2 = pickle.loads(model_str)
#        # set the initial conditions
#        model2.u0 = numpy.zeros(self.model.u0.shape)
#        for s, sname in enumerate(self.model.listOfSpecies):
#            model2.u0[s,:] = self.get_species(sname, timepoints=-1)
#        return model2


    def __getstate__(self):
        """ Used by pickle to get state when pickling. We need to read the contents of the
        output file since we can't pickle file objects. """
        #TODO
        raise Exception('TODO: spatialpy.Result.__getstate__()');

    def __setstate__(self, state):
        """ Used by pickle to set state when unpickling. """
        #TODO
        raise Exception('TODO: spatialpy.Result.__setstate__()');


    def read_step(self, step_num, debug=False):
        """ Read the data for simulation step 'step_num'. """
        reader = VTKReader(debug=debug)
        num = int(step_num * self.model.output_freq)
        filename = os.path.join(self.result_dir, "output{0}.vtk".format(num))
        #print("read_step({0}) opening '{1}'".format(step_num, filename))
        reader.setfilename(filename)
        reader.readfile()
        if reader.getpoints() is None or reader.getarrays() is None:
            raise ResultError("read_step(step_num={0}): got data = None".format(step_num))
        points = reader.getpoints()
        vtk_data = reader.getarrays()
        return (points, vtk_data)


    def get_timespan(self):
        self.tspan = numpy.linspace(0,self.model.num_timesteps,
                num=math.ceil(self.model.num_timesteps/self.model.output_freq)+1) * self.model.timestep_size
        return self.tspan

    def get_species(self, species, timepoints=None, concentration=False, deterministic=False, debug=False):
        """ Get the populations/concentration values for a given species in the model for
            one or all timepoints.

            If 'timepoints' is None (default), a matrix of dimension:
            (number of timepoints) x (number of voxels) is returned.  If an integer value is
            given, that value is used to index into the timespan, and that time point is returned
            as a 1D array with size (number of voxel).

            If concentration is False (default), the integer, raw, trajectory data is returned,
            if set to True, the concentration (=copy_number/volume) is returned.

            If deterministic is True, show results for determinstic (instead of stochastic) values
        """

        species_map = self.model.species_map
        num_species = self.model.get_num_species()
        num_voxel = self.model.mesh.get_num_voxels()

        if isinstance(species,str):
            spec_name = species
        else:
            spec_name = species.name

        if spec_name not in self.model.listOfSpecies.keys():
            raise ResultError("Species '{0}' not found".format(spec_name))

        #t_index_arr = numpy.linspace(0,self.model.num_timesteps,
        #                    num=self.model.num_timesteps+1, dtype=int)
        t_index_arr = self.get_timespan();

        if timepoints is not None:
            if isinstance(timepoints,float):
                raise ResultError("timepoints argument must be an integer, the index of time timespan")
            t_index_arr = t_index_arr[timepoints]
        #if not isinstance(t_index_arr,list):
        #    t_index_arr = [t_index_arr]
        try:
            num_timepoints = len(t_index_arr)
        except Exception as e:
            t_index_arr = [t_index_arr]
            num_timepoints = 1

        ret = numpy.zeros( (num_timepoints, num_voxel))
        for ndx, t_ndx in enumerate(t_index_arr):
            (_, step) = self.read_step(t_ndx, debug=debug)
            if deterministic:
                ret[ndx,:] = step['C['+spec_name+']']
            elif concentration:
                # concentration = (copy_number/volume)
                # volume = (mass/density)
                ret[ndx,:] = step['D['+spec_name+']'] / (step['mass'] / step['rho'] )
            else:
                ret[ndx,:] = step['D['+spec_name+']']
        if ret.shape[0] == 1:
            ret = ret.flatten()
        return ret

    def plot_species(self, species, t_ndx=0, concentration=False, deterministic=False, width=500, height=500, colormap=None, size=5, title=None,
                     animated=False, t_ndx_list=None, speed=1, f_duration=500, t_duration=300, return_plotly_figure=False,
                     use_matplotlib=False, mpl_width=6.4, mpl_height=4.8,
                     debug=False):
        """ Plots the Results using plotly. Can only be viewed in a Jupyter Notebook.

            If concentration is False (default), the integer, raw, trajectory data is returned,
            if set to True, the concentration (=copy_number/volume) is returned.

            If deterministic is True, show results for determinstic (instead of stochastic) values

        Attributes
        ----------
        species : str
            A string describing the species to be plotted.
        t_ndx : int
            The time index of the results to be plotted, ignored if animated is set to True
        concentration : bool
            Whether or not to plot the data as stochastic concentration, ignored if deterministic is
            set to True
        deterministic : bool
            Whether or not to plot the data as deterministic
        width: int (default 500)
            Width in pixels of output plot box
        height: int (default 500)
            Height in pixels of output plot box
        colormap : str
            colormap to use.  Plotly specification, valid values: "Plotly3","Jet","Blues","YlOrRd",
                "PuRd","BuGn","YlOrBr","PuBuGn","BuPu","YlGnBu", "PuBu","GnBu","YlGn","Greens","Reds",
                "Greys","RdPu","OrRd","Purples","Oranges".
        size : int
            Size in pixels of the particle
        title : str
            The title of the graph
        animated : bool
            Whether or not the plot is a 3D animation, ignored if use_matplotlib True
        t_ndx_list : list
            The list of time indeces of the results to be plotted, ignored if animated is
            False (default)
        speed : int
            The interval of the time indeces of the results to be plotted (animated plots only)
        f_duration : int
            The duration of time that a frame is displayed
        t_duration : int
            The duration of time to execute the transition between frames
        return_plotly_figure : bool
            whether or not to return a figure dictionary of data(graph object traces) and layout options
            which may be edited by the user.
        use_matplotlib : bool
            whether or not to plot the proprties results using matplotlib.
        mpl_width: int (default 6.4)
            Width in inches of output plot box
        mpl_height: int (default 4.8)
            Height in inches of output plot box
        debug: bool
            output debugging info
        """
        from plotly.offline import init_notebook_mode, iplot

        if(t_ndx < 0):
            t_ndx = len(self.get_timespan()) + t_ndx

        if animated and t_ndx_list is None:
            t_ndx_list = [item for item in range(self.model.num_timesteps+1)]

        spec_name = "C[{0}]".format(species) if deterministic else "D[{0}]".format(species)

        # read data at time point
        time_index = t_ndx_list[0] if animated else t_ndx
<<<<<<< HEAD
        points, data = self.read_step(time_index, debug=debug)
        
=======
        points, data = self.read_step(time_index)

>>>>>>> 535fea67
        if use_matplotlib:
            import matplotlib.pyplot as plt

            if (deterministic or not concentration):
                d = data[spec_name]
            else:
                d = data[spec_name] / (data['mass'] / data['rho'])

            plt.figure(figsize=(mpl_width,mpl_height))
            plt.scatter(points[:,0],points[:,1],c=d)
            plt.axis('scaled')
            plt.colorbar()
            if title is not None:
                plt.title(title)
            plt.grid(linestyle='--', linewidth=1)
            plt.plot()
            return

        # map data to types
        types = {}
        for i, val in enumerate(data['type']):
            name = species
            if deterministic or not concentration:
                spec_data = data[spec_name][i]
            else:
                spec_data = data[spec_name][i] / (data['mass'][i] / data['rho'][i])

            if name in types.keys():
                types[name]['points'].append(points[i])
                types[name]['data'].append(spec_data)
            else:
                types[name] = {"points":[points[i]], "data":[spec_data]}

        is_2d = self.model.mesh.zlim[0] == self.model.mesh.zlim[1]

        trace_list = _plotly_iterate(types, size=size, colormap=colormap, is_2d=is_2d)

        scene = {
            "aspectmode": 'data',
        }
        layout = {"width": width, "height": width, "scene":scene,
                  "xaxis":{"range":self.model.mesh.xlim}, "yaxis":{"range":self.model.mesh.ylim}
                 }
        if title is not None:
            layout["title"] = title

        fig = {"data":trace_list, "layout":layout}

        # function for 3D animations
        if animated and len(t_ndx_list) > 1:
            fig["layout"]["updatemenus"] = [
                {"buttons": [
                    {"args": [None, {"frame": {"duration": f_duration, "redraw": False},
                                     "fromcurrent": True,
                                     "transition": {"duration": t_duration, "easing": "quadratic-in-out"}}],
                     "label": "Play",
                     "method": "animate"
                    },
                    {"args": [[None], {"frame": {"duration": 0, "redraw": False},
                                       "mode": "immediate",
                                       "transition": {"duration": 0}}],
                     "label": "Pause",
                     "method": "animate"
                    }],
                 "direction": "left",
                 "pad": {"r": 10, "t": 87},
                 "showactive": False,
                 "type": "buttons",
                 "x": 0.1,
                 "xanchor": "right",
                 "y": 0,
                 "yanchor": "top"
                }]

            sliders_dict = {
                "active": 0,
                "yanchor": "top",
                "xanchor": "left",
                "currentvalue": {
                    "font": {"size": 20},
                    "prefix": "Time:",
                    "visible": True,
                    "xanchor": "right"
                },
                "transition": {"duration": t_duration, "easing": "cubic-in-out"},
                "pad": {"b": 10, "t": 50},
                "len": 0.9,
                "x": 0.1,
                "y": 0,
                "steps": []}

            _data = data[spec_name] if deterministic or not concentration else data[spec_name] / (data['mass'] / data['rho'])
            cmin = min(_data)
            cmax = max(_data)
            for i in range(1, len(t_ndx_list), speed):
                _, _data = self.read_step(t_ndx_list[i])
                _data = _data[spec_name] if deterministic or not concentration else _data[spec_name] / (_data['mass'] / _data['rho'])
                if min(_data) < cmin:
                    cmin = min(_data)
                if max(_data) > cmax:
                    cmax = max(_data)

            frames = []
            for index in range(0, len(t_ndx_list), speed):
                points, data = self.read_step(t_ndx_list[index])

                # map data to types
                types = {}
                for i, val in enumerate(data['type']):
                    name = "sub {}".format(val)
                    if deterministic or not concentration:
                        spec_data = data[spec_name][i]
                    else:
                        spec_data = data[spec_name][i] / (data['mass'][i] / data['rho'][i])

                    if name in types.keys():
                        types[name]['points'].append(points[i])
                        types[name]['data'].append(spec_data)
                    else:
                        types[name] = {"points":[points[i]], "data":[spec_data]}

                trace_list = _plotly_iterate(types, size=size, colormap=colormap, cmin=cmin, cmax=cmax, is_2d=is_2d)

                frame = {"data":trace_list, "name":str(t_ndx_list[index])}
                frames.append(frame)

                slider_step = {"args": [[str(t_ndx_list[index])],
                                        {"frame": {"duration": f_duration, "redraw": True},
                                         "mode": "immediate",
                                         "transition": {"duration": t_duration}
                                        }],
                               "label": str(t_ndx_list[index]),
                               "method": "animate"}

                sliders_dict['steps'].append(slider_step)

            fig["layout"]["sliders"] = [sliders_dict]
            fig["frames"] = frames

        if return_plotly_figure:
            return fig
        else:
            iplot(fig)

    def get_property(self, property_name, timepoints=None):
        """ Get the property values for a given species in the model for
            one or all timepoints.

            If 'timepoints' is None (default), a matrix of dimension:
            (number of timepoints) x (number of voxels) is returned.  If an integer value is
            given, that value is used to index into the timespan, and that time point is returned
            as a 1D array with size (number of voxel).
        """

        t_index_arr = numpy.linspace(0,self.model.num_timesteps,
                            num=self.model.num_timesteps+1, dtype=int)
        num_voxel = self.model.mesh.get_num_voxels()

        if timepoints is not None:
            if isinstance(timepoints,float):
                raise ResultError("timepoints argument must be an integer, the index of time timespan")
            t_index_arr = t_index_arr[timepoints]
        try:
            num_timepoints = len(t_index_arr)
        except Exception as e:
            t_index_arr = [t_index_arr]
            num_timepoints = 1

        ret = numpy.zeros( (num_timepoints, num_voxel))
        for ndx, t_ndx in enumerate(t_index_arr):
            (_, step) = self.read_step(t_ndx)
            ret[ndx,:] = step[property_name]
        if ret.shape[0] == 1:
            ret = ret.flatten()
        return ret

    def plot_property(self, property_name, t_ndx=0, p_ndx=0, width=500, height=500, colormap=None, size=5, title=None,
                      animated=False, t_ndx_list=None, speed=1, f_duration=500, t_duration=300, return_plotly_figure=False,
                      use_matplotlib=False, mpl_width=6.4, mpl_height=4.8):
        """ Plots the Results using plotly. Can only be viewed in a Jupyter Notebook.

            If concentration is False (default), the integer, raw, trajectory data is returned,
            if set to True, the concentration (=copy_number/volume) is returned.

            If deterministic is True, show results for determinstic (instead of stochastic) values

        Attributes
        ----------
        property_name : str
            A string describing the property to be plotted.
        t_ndx : int
            The time index of the results to be plotted
        p_ndx : int
            The property index of the results to be plotted
        width: int (default 500)
            Width in pixels of output plot box
        height: int (default 500)
            Height in pixels of output plot box
        colormap : str
            colormap to use.  Plotly specification, valid values: "Plotly3","Jet","Blues","YlOrRd",
                "PuRd","BuGn","YlOrBr","PuBuGn","BuPu","YlGnBu", "PuBu","GnBu","YlGn","Greens","Reds",
                "Greys","RdPu","OrRd","Purples","Oranges".
        size : int
            Size in pixels of the particle
        title : str
            The title of the graph
        animated : bool
            Whether or not the plot is a 3D animation, ignored if use_matplotlib True
        t_ndx_list : list
            The list of time indeces of the results to be plotted, ignored if animated is
            False (default)
        speed : int
            The interval of the time indeces of the results to be plotted (animated plots only)
        f_duration : int
            The duration of time that a frame is displayed
        t_duration : int
            The duration of time to execute the transition between frames
        return_plotly_figure : bool
            whether or not to return a figure dictionary of data(graph object traces) and layout options
            which may be edited by the user.
        use_matplotlib : bool
            whether or not to plot the proprties results using matplotlib.
        mpl_width: int (default 6.4)
            Width in inches of output plot box
        mpl_height: int (default 4.8)
            Height in inches of output plot box
        """
        if(t_ndx < 0):
            t_ndx = len(self.get_timespan()) + t_ndx

        if animated and t_ndx_list is None:
            t_ndx_list = [item for item in range(self.model.num_timesteps+1)]

        # read data at time point
        time_index = t_ndx_list[0] if animated else t_ndx
        points, data = self.read_step(time_index)

        if use_matplotlib:
            import matplotlib.pyplot as plt

            if (property_name == 'v'):
                d = data[property_name]
                d = [d[i][p_ndx] for i in range(0,len(d))]
            else:
                d = data[property_name]

            plt.figure(figsize=(mpl_width,mpl_height))
            plt.scatter(points[:,0],points[:,1],c=d)
            plt.axis('scaled')
            plt.colorbar()
            if title is not None:
                plt.title(title)
            plt.grid(linestyle='--', linewidth=1)
            plt.plot()
            return

        from plotly.offline import init_notebook_mode, iplot

        types = {}
        if property_name == 'type':
            for i, val in enumerate(data['type']):
                name = "type {}".format(val)

                if name in types.keys():
                    types[name]['points'].append(points[i])
                    types[name]['data'].append(data[property_name][i])
                else:
                    types[name] = {"points":[points[i]], "data":[data[property_name][i]]}
        elif property_name == 'v':
            types[property_name] = {
                "points": points,
                "data" : [data[property_name][i][p_ndx] for i in range(0,len(data[property_name]))]
            }
        else:
            types[property_name] = {
                "points": points,
                "data" : data[property_name]
            }

        is_2d = self.model.mesh.zlim[0] == self.model.mesh.zlim[1]

        trace_list = _plotly_iterate(types, size=size, property_name=property_name,
                                     colormap=colormap, is_2d=is_2d)

        scene = {
            "aspectmode": 'data',
        }
        layout = {"width": width, "height": width, "scene":scene,
                  "xaxis":{"range":self.model.mesh.xlim}, "yaxis":{"range":self.model.mesh.ylim}
                 }

        if title is not None:
            layout["title"] = title

        fig = {"data":trace_list, "layout":layout}

        # function for 3D animations
        if animated and len(t_ndx_list) > 1:
            fig["layout"]["updatemenus"] = [
                {"buttons": [
                    {"args": [None, {"frame": {"duration": f_duration, "redraw": False},
                                     "fromcurrent": True,
                                     "transition": {"duration": t_duration, "easing": "quadratic-in-out"}}],
                     "label": "Play",
                     "method": "animate"
                    },
                    {"args": [[None], {"frame": {"duration": 0, "redraw": False},
                                       "mode": "immediate",
                                       "transition": {"duration": 0}}],
                     "label": "Pause",
                     "method": "animate"
                    }],
                 "direction": "left",
                 "pad": {"r": 10, "t": 87},
                 "showactive": False,
                 "type": "buttons",
                 "x": 0.1,
                 "xanchor": "right",
                 "y": 0,
                 "yanchor": "top"
                }]

            sliders_dict = {
                "active": 0,
                "yanchor": "top",
                "xanchor": "left",
                "currentvalue": {
                    "font": {"size": 20},
                    "prefix": "Time:",
                    "visible": True,
                    "xanchor": "right"
                },
                "transition": {"duration": t_duration, "easing": "cubic-in-out"},
                "pad": {"b": 10, "t": 50},
                "len": 0.9,
                "x": 0.1,
                "y": 0,
                "steps": []}

            cmin = min(data[property_name]) if property_name != "v" else min(data[property_name], key=lambda val: val[p_ndx])[p_ndx]
            cmax = max(data[property_name]) if property_name != "v" else max(data[property_name], key=lambda val: val[p_ndx])[p_ndx]
            for i in range(1, len(t_ndx_list), speed):
                _, _data = self.read_step(t_ndx_list[i])
                _cmin = min(_data[property_name]) if property_name != "v" else min(_data[property_name], key=lambda val: val[p_ndx])[p_ndx]
                if _cmin < cmin:
                    cmin = _cmin
                _cmax = max(_data[property_name]) if property_name != "v" else max(_data[property_name], key=lambda val: val[p_ndx])[p_ndx]
                if _cmax > cmax:
                    cmax = _cmax

            frames = []
            for index in range(0, len(t_ndx_list), speed):
                points, data = self.read_step(t_ndx_list[index])

                # map data to types
                types = {}
                if property_name == 'type':
                    for i, val in enumerate(data['type']):
                        name = "type {}".format(val)

                        if name in types.keys():
                            types[name]['points'].append(points[i])
                            types[name]['data'].append(data[property_name][i])
                        else:
                            types[name] = {"points":[points[i]], "data":[data[property_name][i]]}
                elif property_name == 'v':
                    types[property_name] = {
                        "points": points,
                        "data" : [data[property_name][i][p_ndx] for i in range(0,len(data[property_name]))]
                    }
                else:
                    types[property_name] = {
                        "points": points,
                        "data" : data[property_name]
                    }

                trace_list = _plotly_iterate(types, size=size, property_name=property_name,
                                     colormap=colormap, cmin=cmin, cmax=cmax, is_2d=is_2d)

                frame = {"data":trace_list, "name":str(t_ndx_list[index])}
                frames.append(frame)

                slider_step = {"args": [[str(t_ndx_list[index])],
                                        {"frame": {"duration": f_duration, "redraw": False},
                                         "mode": "immediate",
                                         "transition": {"duration": t_duration}
                                        }],
                               "label": str(t_ndx_list[index]),
                               "method": "animate"}

                sliders_dict['steps'].append(slider_step)

            fig["layout"]["sliders"] = [sliders_dict]
            fig["frames"] = frames

        if return_plotly_figure:
            return fig
        else:
            iplot(fig)

#    def __setattr__(self, k, v):
#        if k in self.keys():
#            self[k] = v
#        elif not hasattr(self, k):
#            self[k] = v
#        else:
#            raise AttributeError("Cannot set '%s', cls attribute already exists" % ( k, ))
#
#    def __setupitems__(self, k):
#        if (k == 'U' or k == 'tspan') and not self.data_is_loaded:
#            if self.result_dir is None:
#                raise AttributeError("This result object has no data file.")
#            self.read_solution()
#
#    def __getitem__(self, k):
#        self.__setupitems__(k)
#        if k in self.keys():
#            return self.get(k)
#        raise KeyError("Object has no attribute {0}".format(k))
#
#    def __getattr__(self, k):
#        self.__setupitems__(k)
#        if k in self.keys():
#            return self.get(k)
#        raise AttributeError("Object has no attribute {0}".format(k))

    def __del__(self):
        """ Deconstructor. """
        #   if not self.data_is_loaded:
        try:
            if self.result_dir is not None:
                try:
                    shutil.rmtree(self.result_dir)
                except OSError as e:
                    print("Could not delete '{0}'".format(self.result_dir))
        except Exception as e:
            pass

    def export_to_csv(self, folder_name):
        """ Dump trajectory to a set CSV files, the first specifies the mesh (mesh.csv) and the rest specify trajectory data for each species (species_S.csv for species named 'S').
            The columns of mesh.csv are: 'Voxel ID', 'X', 'Y', 'Z', 'Volume', 'Type'.
            The columns of species_S.csv are: 'Time', 'Voxel 0', Voxel 1', ... 'Voxel N'.
        """
        #TODO: Check if this still works
        import csv
        subprocess.call(["mkdir", "-p", folder_name])
        #['Voxel ID', 'X', 'Y', 'Z', 'Volume', 'Type']
        with open(os.path.join(folder_name,'mesh.csv'), 'w+') as csvfile:
            writer = csv.writer(csvfile, delimiter=',')
            writer.writerow(['Voxel ID', 'X', 'Y', 'Z', 'Volume', 'Type'])
            vol = self.model.get_solver_datastructure()['vol']
            for ndx in range(self.model.mesh.get_num_voxels()):
                row = [ndx]+self.model.mesh.coordinates()[ndx,:].tolist()+[vol[ndx]]+[self.model.mesh.type[ndx]]
                writer.writerow(row)

        for spec in self.model.listOfSpecies:
            #['Time', 'Voxel 0', Voxel 1', ... 'Voxel N']
            with open(os.path.join(folder_name,'species_{0}.csv'.format(spec)), 'w+') as csvfile:
                data = self.get_species(spec)
                (num_t,num_vox) = data.shape
                writer = csv.writer(csvfile, delimiter=',')
                row = ['Time']
                for v in range(num_vox):
                    row.append('Voxel {0}'.format(v))
                writer.writerow(row)
                timespan = self.get_timespan()
                for t in range(num_t):
                    writer.writerow([timespan[t].tolist()] + data[t,:].tolist())

    def export_to_vtk(self, species, folder_name):
        """ Dump the trajectory to a collection of vtk files in the folder folder_name (created if non-existant).
            The exported data is #molecules/volume, where the volume unit is implicit from the mesh dimension. """
        #TODO
        raise Exception("todo")




    def display(self, species, time_index, opacity=1.0, wireframe=True, width=500, camera=[0,0,1]):
        """ Plot the trajectory as a PDE style plot. """
        raise Exception("Deprecated")


class ResultError(Exception):
    pass<|MERGE_RESOLUTION|>--- conflicted
+++ resolved
@@ -253,13 +253,8 @@
 
         # read data at time point
         time_index = t_ndx_list[0] if animated else t_ndx
-<<<<<<< HEAD
         points, data = self.read_step(time_index, debug=debug)
-        
-=======
-        points, data = self.read_step(time_index)
-
->>>>>>> 535fea67
+
         if use_matplotlib:
             import matplotlib.pyplot as plt
 
