--- conflicted
+++ resolved
@@ -133,13 +133,9 @@
                 num=self.model.num_timesteps+1) * self.model.timestep_size
         return self.tspan
 
-<<<<<<< HEAD
-    def get_species(self, species, timepoints=None, concentration=False, deterministic=False, debug=False):
-=======
     # This function should be renamed to something else more in line with what it does
     # Prior to a beta release
-    def get_species(self, species, timepoints=None, concentration=False):
->>>>>>> 0fe205eb
+    def get_species(self, species, timepoints=None, concentration=False, deterministic=False, debug=False):
         """ Get the populations/concentration values for a given species in the model for 
             one or all timepoints.  
             
