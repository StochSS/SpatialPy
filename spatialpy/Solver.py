--- conflicted
+++ resolved
@@ -86,14 +86,9 @@
             print("Compiling Solver.  Build dir: {0}".format(self.build_dir))
 
         # Write the propensity file
-<<<<<<< HEAD
-        self.propfilename = self.model_name + '_generated_model'
-        self.prop_file_name = self.build_dir + '/' + self.propfilename + '.cpp'
-=======
         self.propfilename = re.sub('[^\w\_]', '', self.model_name) # Match except word characters \w = ([a-zA-Z0-9_]) and \_ = _ replace with ''
         self.propfilename = self.propfilename + '_generated_model'
         self.prop_file_name = self.build_dir + '/' + self.propfilename + '.c'
->>>>>>> a2cdab9f
         if self.debug_level > 1:
             print("Creating propensity file {0}".format(self.prop_file_name))
         self.create_propensity_file(file_name=self.prop_file_name)
