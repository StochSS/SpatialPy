--- conflicted
+++ resolved
@@ -13,11 +13,7 @@
             raise Exception("DataFunction must have a 'name'")
 
     def expression(self):
-        """ 
         """
-<<<<<<< HEAD
+        """
         raise Exception("DataFunction.expression() must be implemented.")
 
-=======
-        raise Exception("DataFunction.map() not implemented.")
->>>>>>> 535fea67
